using Markdown
import Oscar: Polymake, pm_object

export
    SimplicialComplex,
<<<<<<< HEAD
    facets, nvertices,
=======
    betti_numbers,
    dim,
    euler_characteristic,
    facets,
    fundamental_group,
    f_vector,
    h_vector,
    minimal_nonfaces,
    nvertices,
>>>>>>> a3cfb847
    vertexindices,
    f_vector, h_vector,
    dim,
    betti_numbers, euler_characteristic, homology, cohomology,
    minimal_nonfaces, alexander_dual, stanley_reisner_ideal, stanley_reisner_ring,
    real_projective_plane, klein_bottle, torus, # requires a distinction from, e.g., an algebraic group
    complex_projective_plane,
    star_subcomplex, link_subcomplex,
    load_simplicialcomplex, save_simplicialcomplex

################################################################################
##  Constructing
################################################################################

struct SimplicialComplex
    pm_simplicialcomplex::Polymake.BigObject
end

pm_object(K::SimplicialComplex) = K.pm_simplicialcomplex


@doc Markdown.doc"""
    SimplicialComplex(generators::Union{Vector{Vector{Int}}, Vector{Set{Int}}})

Construct an abstract simplicial complex from a set of faces.
While arbitrary nonnegative integers are allowed as vertices, they will be relabeled to consecutive integers starting at 1.

# Example
```jldoctest
julia> K = SimplicialComplex([[1,2,3],[2,3,4]])
Abstract simplicial complex of dimension 2 on 4 vertices
```
# Simplicial complex comprising the empty set only
```jldoctest
julia> empty = SimplicialComplex(Vector{Set{Int}}([]))
Abstract simplicial complex of dimension -1 on 0 vertices
```
# Example with relabeling
The original vertices can be recovered.
```jldoctest
julia> L = SimplicialComplex([[0,2,17],[2,17,90]]);

julia> facets(L)
2-element Vector{Vector{Int64}}:
 [1, 3, 2]
 [3, 4, 2]

julia> vertexindices(L)
4-element Vector{Int64}:
  0
  2
 17
 90
```
"""
function SimplicialComplex(generators::Union{AbstractVector{<:AbstractVector{<:Base.Integer}}, AbstractVector{<:AbstractSet{<:Base.Integer}}})
    K = Polymake.topaz.SimplicialComplex(INPUT_FACES=generators)
    SimplicialComplex(K)
end

<<<<<<< HEAD
# more efficient UNEXPORTED+UNDOCUMENTED version, which requires consecutive vertices, and facets as generators;
# will produce errors / segfaults or worse if used improperly
function _SimplicialComplex(generators::Union{Vector{Vector{Int}}, Vector{Set{Int}}})
    K = Polymake.topaz.SimplicialComplex(FACETS=generators)
=======
function SimplicialComplex(generators::IncidenceMatrix)
    K = Polymake.@convert_to Array{Set} Polymake.common.rows(generators)
>>>>>>> a3cfb847
    SimplicialComplex(K)
end

################################################################################
##  Auxiliary
################################################################################

function _vertexindices(K::Polymake.BigObject)
    if Polymake.exists(K,"VERTEX_INDICES")
        return Vector{Int}(K.VERTEX_INDICES)
    else
        return Vector{Int}(1:K.N_VERTICES)
    end
end

vertexindices(K::SimplicialComplex) = _vertexindices(pm_object(K))

# currently unused
_reindexset(M::Set{Int}, ind::Vector{Int}) = [ ind[x] for x in M ]

function _characteristic_vector(M::Set{Int}, n::Int)
    chi = zeros(Int, n)
    for x in M
        chi[x] = 1
    end
    return chi
end

function _convert_finitely_generated_abelian_group(A::Polymake.HomologyGroupAllocated{Polymake.Integer})
    vec = ones(Int, Polymake.betti_number(A))
    torsion_i = Polymake.torsion(A)
    for (p,k) in torsion_i
        append!(vec, fill(p,k))
    end
    return vec
end

################################################################################
##  Properties
################################################################################

@doc Markdown.doc"""
    nvertices(K::SimplicialComplex)

Return the number of vertices of the abstract simplicial complex `K`.

# Example
```jldoctest
julia> nvertices(torus())
7
```
"""
nvertices(K::SimplicialComplex) = pm_object(K).N_VERTICES::Int

@doc Markdown.doc"""
    facets(K::SimplicialComplex)

Return the maximal (by inclusion) faces of the abstract simplicial complex `K`.
"""
function facets(K::SimplicialComplex)
    bigobject = pm_object(K)
    the_facets = Vector{Set{Int}}(bigobject.FACETS)
    return Polymake.to_one_based_indexing(the_facets)
end

@doc Markdown.doc"""
    dim(K::SimplicialComplex)

Return the dimension of the abstract simplicial complex `K`.
"""
dim(K::SimplicialComplex) = pm_object(K).DIM::Int

@doc Markdown.doc"""
    f_vector(K::SimplicialComplex)

Return the face vector (number of faces per dimension) of the abstract simplicial complex `K`.

# Example
```jldoctest
julia> f_vector(torus())
3-element Vector{Int64}:
  7
 21
 14
```
"""
f_vector(K::SimplicialComplex) = Vector{Int}(pm_object(K).F_VECTOR)

@doc Markdown.doc"""
    h_vector(K::SimplicialComplex)

Return the h-vector of the abstract simplicial complex `K`.

# Example
```jldoctest
julia> h_vector(torus())
4-element Vector{Int64}:
  1
  4
 10
 -1
```
"""
h_vector(K::SimplicialComplex) = Vector{Int}(pm_object(K).H_VECTOR)

@doc Markdown.doc"""
    betti_numbers(K::SimplicialComplex)

Return the reduced rational Betti numbers of the abstract simplicial complex `K`.

# Example
```jldoctest
julia> betti_numbers(klein_bottle())
3-element Vector{Int64}:
 0
 1
 0
```
"""
betti_numbers(K::SimplicialComplex) = Vector{Int}(Polymake.topaz.betti_numbers(pm_object(K)))

@doc Markdown.doc"""
    euler_characteristic(K::SimplicialComplex)

Return the reduced Euler characteristic of the abstract simplicial complex `K`.

# Example
```jldoctest
julia> euler_characteristic(complex_projective_plane())
2
```
"""
euler_characteristic(K::SimplicialComplex) = pm_object(K).EULER_CHARACTERISTIC::Int

@doc Markdown.doc"""
    homology(K::SimplicialComplex, i::Int)

Return `i`-th reduced integral homology group of `K`.
Recall that the 0-th homology group is trivial if and only if `K` is connected.

# Example
```jldoctest
julia> [ homology(real_projective_plane(), i) for i in [0,1,2] ]
3-element Vector{GrpAbFinGen}:
 GrpAb: Z/1
 GrpAb: Z/2
 GrpAb: Z/1
```
"""
homology(K::SimplicialComplex, i::Int) = abelian_group(_convert_finitely_generated_abelian_group(pm_object(K).HOMOLOGY[i+1])) # index shift

@doc Markdown.doc"""
    cohomology(K::SimplicialComplex, i::Int)

Return `i`-th reduced integral cohomology group of `K`.

# Example
```jldoctest
julia> K = SimplicialComplex([[0,1],[1,2],[0,2]]);

julia> cohomology(K,1)
(General) abelian group with relation matrix
[1]
```
"""
cohomology(K::SimplicialComplex, i::Int) = abelian_group(_convert_finitely_generated_abelian_group(pm_object(K).COHOMOLOGY[i+1])) # index shift

@doc Markdown.doc"""
    minimal_nonfaces(K::SimplicialComplex)

Return the minimal non-faces of the abstract simplicial complex `K`.

# Example
```jldoctest
julia> K = SimplicialComplex([[1,2,3],[2,3,4]]);

julia> minimal_nonfaces(K)
1-element Vector{Set{Int64}}:
 Set([4, 1])
```
"""
minimal_nonfaces(K::SimplicialComplex) = Vector{Set{Int}}(Polymake.to_one_based_indexing(pm_object(K).MINIMAL_NON_FACES))

@doc Markdown.doc"""
    alexander_dual(K::SimplicialComplex)

Return the Alexander dual of the abstract simplicial complex `K`.

# Example
```jldoctest
julia> K = SimplicialComplex([[1,2,3],[2,3,4]]);

julia> alexander_dual(K)
Abstract simplicial complex of dimension 1 on 2 vertices
```
"""
alexander_dual(K::SimplicialComplex) = SimplicialComplex(Polymake.topaz.alexander_dual(pm_object(K)))

@doc Markdown.doc"""
    stanley_reisner_ideal(K::SimplicialComplex)

Return the Stanley-Reisner ideal of the abstract simplicial complex `K`.

# Example
```jldoctest
julia> stanley_reisner_ideal(real_projective_plane())
ideal(x1*x2*x3, x1*x2*x4, x1*x5*x6, x2*x5*x6, x1*x3*x6, x1*x4*x5, x3*x4*x5, x3*x4*x6, x2*x3*x5, x2*x4*x6)
```
"""
function stanley_reisner_ideal(K::SimplicialComplex)
    n = nvertices(K)
    R, _ = PolynomialRing(QQ, n, cached=false)
    return stanley_reisner_ideal(R, K)
end

@doc Markdown.doc"""
    stanley_reisner_ideal(R::MPolyRing, K::SimplicialComplex)

Return the Stanley-Reisner ideal of the abstract simplicial complex `K`, in the given ring `R`.

# Example
```jldoctest
julia> R, _ = QQ["a","b","c","d","e","f"];

julia> stanley_reisner_ideal(R, real_projective_plane())
ideal(a*b*c, a*b*d, a*e*f, b*e*f, a*c*f, a*d*e, c*d*e, c*d*f, b*c*e, b*d*f)
```
"""
function stanley_reisner_ideal(R::MPolyRing, K::SimplicialComplex)
    n = nvertices(K)
    return ideal([ R([1], [_characteristic_vector(f,n)]) for f in minimal_nonfaces(K) ])
end

@doc Markdown.doc"""
    stanley_reisner_ring(K::SimplicialComplex)

Return the Stanley-Reisner ring of the abstract simplicial complex `K`.

# Example
```jldoctest
julia> K = SimplicialComplex([[1,2,3],[2,3,4]]);

julia> stanley_reisner_ring(K)
(Quotient of Multivariate Polynomial Ring in x1, x2, x3, x4 over Rational Field by ideal(x1*x4), Map from
Multivariate Polynomial Ring in x1, x2, x3, x4 over Rational Field to Quotient of Multivariate Polynomial Ring in x1, x2, x3, x4 over Rational Field by ideal(x1*x4) defined by a julia-function with inverse)
```
"""
function stanley_reisner_ring(K::SimplicialComplex)
    n = nvertices(K)
    R, _ = PolynomialRing(QQ, n, cached=false)
    return stanley_reisner_ring(R, K)
end

@doc Markdown.doc"""
    stanley_reisner_ring(R::MPolyRing, K::SimplicialComplex)

Return the Stanley-Reisner ring of the abstract simplicial complex `K`, as a quotient of a given ring `R`.

# Example
```jldoctest
julia>  R, _ = ZZ["a","b","c","d","e","f"];

julia> stanley_reisner_ring(R, real_projective_plane())
(Quotient of Multivariate Polynomial Ring in 6 variables a, b, c, d, ..., f over Integer Ring by ideal(a*b*c, a*b*d, a*e*f, b*e*f, a*c*f, a*d*e, c*d*e, c*d*f, b*c*e, b*d*f), Map from
Multivariate Polynomial Ring in 6 variables a, b, c, d, ..., f over Integer Ring to Quotient of Multivariate Polynomial Ring in 6 variables a, b, c, d, ..., f over Integer Ring by ideal(a*b*c, a*b*d, a*e*f, b*e*f, a*c*f, a*d*e, c*d*e, c*d*f, b*c*e, b*d*f) defined by a julia-function with inverse)
```
"""
stanley_reisner_ring(R::MPolyRing, K::SimplicialComplex) = quo(R, stanley_reisner_ideal(R, K))

function fundamental_group(K::SimplicialComplex)
    n, r = pm_object(K).FUNDAMENTAL_GROUP
    F = free_group(n)
    return fundamental_group(F, K)
end

@doc Markdown.doc"""
    fundamental_group([F::FPGroup,] K::SimplicialComplex)

Return the fundamental group of the abstract simplicial complex `K`, as a quotient of a given Group `F`.

# Example
```jldoctest
julia> x = fundamental_group(torus());

julia> describe(x[1])
"Z x Z"
```
"""
function fundamental_group(F::FPGroup, K::SimplicialComplex)
    n, r = pm_object(K).FUNDAMENTAL_GROUP
    rvec = Vector{FPGroupElem}(undef, length(r))
    for (i, relation) in enumerate(r)
        relem = one(F)
        for term in relation
            relem *= F[first(term) + 1]^last(term)
        end
        rvec[i] = relem
    end
    return quo(F, rvec)
end

################################################################################
###  Surface examples
################################################################################

"""
    torus()

Construct Möbius' (vertex-minimal) 7-vertex triangulation of the torus (surface).
"""
torus() = SimplicialComplex(Polymake.topaz.torus())

"""
    klein_bottle()

Construct a 9-vertex triangulation of the Klein bottle.
"""
klein_bottle() = SimplicialComplex(Polymake.topaz.klein_bottle())

"""
    real_projective_plane()

Construct the (vertex-minimal) 6-vertex triangulation of the real projective plane.
"""
real_projective_plane() = SimplicialComplex(Polymake.topaz.real_projective_plane())

################################################################################
###  Other examples
################################################################################

"""
    complex_projective_plane()

Construct the (vertex-minimal) 9-vertex triangulation of the complex projective plane.
"""
complex_projective_plane() = SimplicialComplex(Polymake.topaz.complex_projective_plane())

################################################################################
###  Subcomplexes
################################################################################

@doc Markdown.doc"""
    star_complex(K::SimplicialComplex, sigma::Union{Vector{Int}, Set{Int}})

Return the star of the face `sigma` in the abstract simplicial complex `K`.

# Example
```jldoctest
julia> K = SimplicialComplex([[1,2,3],[2,3,4]]);

julia> star_subcomplex(K,[1])
Abstract simplicial complex of dimension 2 on 3 vertices
```
"""
star_subcomplex(K::SimplicialComplex, sigma::Union{Vector{Int}, Set{Int}}) = SimplicialComplex(Polymake.topaz.star(pm_object(K), Polymake.to_zero_based_indexing(sigma)))
# in polymake 4.6 functions will be renamed as link_complex->link_subcomplex, star->star_subcomplex

@doc Markdown.doc"""
    link_complex(K::SimplicialComplex, sigma::Union{Vector{Int}, Set{Int}})

Return the link of the face `sigma` in the abstract simplicial complex `K`.

# Example
```jldoctest
julia> K = SimplicialComplex([[1,2,3],[2,3,4]]);

julia> link_subcomplex(K,[2,3])
Abstract simplicial complex of dimension 0 on 2 vertices
```
"""
link_subcomplex(K::SimplicialComplex, sigma::Union{Vector{Int}, Set{Int}}) = SimplicialComplex(Polymake.topaz.link_complex(pm_object(K), Polymake.to_zero_based_indexing(sigma)))
# in polymake 4.6 functions will be renamed as link_complex->link_subcomplex, star->star_subcomplex

###############################################################################
### Display
###############################################################################

function Base.show(io::IO, K::SimplicialComplex)
    d = dim(K)
    n = nvertices(K)
    print(io, "Abstract simplicial complex of dimension $(d) on $(n) vertices")
end

###############################################################################
## Serialization
###############################################################################

"""
    save_simplicialcomplex(K::SimplicialComplex, filename::String)

Save a SimplicialComplex to a file in JSON format.
"""
function save_simplicialcomplex(K::SimplicialComplex, filename::String)
    bigobject = pm_object(K)
    Polymake.save_bigobject(bigobject, filename)
end

"""
    load_simplicialcomplex(filename::String)

Load a SimplicialComplex stored in JSON format, given the filename as input.
"""
function load_simplicialcomplex(filename::String)
   bigobject = Polymake.load_bigobject(filename)
   typename = Polymake.type_name(bigobject)
   if typename[1:17] != "SimplicialComplex"
      throw(ArgumentError("Loaded object is not of type SimplicialComplex but rather " * typename))
   end
   return SimplicialComplex(bigobject)
end<|MERGE_RESOLUTION|>--- conflicted
+++ resolved
@@ -3,23 +3,12 @@
 
 export
     SimplicialComplex,
-<<<<<<< HEAD
     facets, nvertices,
-=======
-    betti_numbers,
-    dim,
-    euler_characteristic,
-    facets,
-    fundamental_group,
-    f_vector,
-    h_vector,
-    minimal_nonfaces,
-    nvertices,
->>>>>>> a3cfb847
     vertexindices,
     f_vector, h_vector,
     dim,
     betti_numbers, euler_characteristic, homology, cohomology,
+    fundamental_group,
     minimal_nonfaces, alexander_dual, stanley_reisner_ideal, stanley_reisner_ring,
     real_projective_plane, klein_bottle, torus, # requires a distinction from, e.g., an algebraic group
     complex_projective_plane,
@@ -76,18 +65,18 @@
     SimplicialComplex(K)
 end
 
-<<<<<<< HEAD
+function SimplicialComplex(generators::IncidenceMatrix)
+    K = Polymake.@convert_to Array{Set} Polymake.common.rows(generators)
+    SimplicialComplex(K)
+end
+
 # more efficient UNEXPORTED+UNDOCUMENTED version, which requires consecutive vertices, and facets as generators;
 # will produce errors / segfaults or worse if used improperly
 function _SimplicialComplex(generators::Union{Vector{Vector{Int}}, Vector{Set{Int}}})
     K = Polymake.topaz.SimplicialComplex(FACETS=generators)
-=======
-function SimplicialComplex(generators::IncidenceMatrix)
-    K = Polymake.@convert_to Array{Set} Polymake.common.rows(generators)
->>>>>>> a3cfb847
     SimplicialComplex(K)
 end
-
+    
 ################################################################################
 ##  Auxiliary
 ################################################################################

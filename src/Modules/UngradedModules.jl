export FreeMod, presentation, FreeModElem, coords, coeffs, repres, 
      FreeModuleHom, SubQuo, cokernel, SubQuoElem, index_of_gen, sub,
      quo, presentation, present_as_cokernel, is_equal_with_morphism, 
      SubQuoHom, show_morphism, hom_tensor, hom_prod_prod, coordinates, 
      represents_element, free_resolution, homomorphism, module_elem, generator_matrix,
      restrict_codomain, restrict_domain, direct_product, tensor_product, 
      free_module, tor, lift_homomorphism_contravariant, lift_homomorphism_covariant, 
      ext, map_canonically, all_canonical_maps, register_morphism!, dense_row, 
      matrix_kernel, simplify, map, isinjective, issurjective, isbijective, iswelldefined,
      ModuleFP, AbstractFreeMod, AbstractSubQuo, AbstractFreeModElem, AbstractSubQuoElem, ModuleMap

# TODO replace asserts by error messages?

@doc Markdown.doc"""
    ModuleFP{T}

The abstract supertype of all modules. Here, all modules are finitely presented.
The type variable `T` refers to the type of the elements of the base ring.
"""
abstract type ModuleFP{T} end

abstract type AbstractFreeMod{T} <: ModuleFP{T} end
abstract type AbstractSubQuo{T} <: ModuleFP{T} end

abstract type AbstractFreeModElem{T} end
abstract type AbstractSubQuoElem{T} end

#TODO: "fix" to allow QuoElem s as well...
# this requires
#  re-typeing of FreeModule
#  typing of BiModArray
# ... and all the rest.
# parametrization has to be by elem_type(coeff_ring) and not, like currently, the bottom coeff ring
# Also: qring is a Singular native. So it needs to be added to the ring creation

abstract type ModuleFPHom end

@doc Markdown.doc"""
    ModuleMap{T1, T2}

The abstract supertype of module morphisms.
`T1` and `T2` are the types of domain and codomain respectively.
"""
abstract type ModuleMap{T1, T2} <: Map{T1, T2, Hecke.HeckeMap, ModuleFPHom} end


@doc Markdown.doc"""
    FreeMod{T <: RingElem} <: ModuleFP{T}

The type of free modules.
Free modules are determined by their base ring, the rank and the names of 
the (standard) generators.
Moreover, canonical incoming and outgoing morphisms are stored if the corresponding
option is set in suitable functions.
`FreeMod{T}` is a subtype of `ModuleFP{T}`.
"""
mutable struct FreeMod{T <: RingElem} <: AbstractFreeMod{T}
  R::Ring
  n::Int
  S::Vector{Symbol}

  incoming_morphisms::Vector{<:ModuleMap}
  outgoing_morphisms::Vector{<:ModuleMap}

  AbstractAlgebra.@declare_other

  function FreeMod{T}(n::Int,R::Ring,S::Vector{Symbol}) where T <: RingElem
    r = new{elem_type(R)}()
    r.n = n
    r.R = R
    r.S = S

    r.incoming_morphisms = Vector{ModuleMap}()
    r.outgoing_morphisms = Vector{ModuleMap}()

    return r
  end
end

@doc Markdown.doc"""
    FreeMod(R::Ring, n::Int, name::String = "e"; cached::Bool = false)

Construct a free module over the ring `R` with rank `n`.
Additionally one can provide names for the generators. If one does 
not provide names for the generators, the standard names e_i are used for 
the standard unit vectors.
"""
function FreeMod(R::Ring, n::Int, name::String = "e"; cached::Bool = false) # TODO cached?
  return FreeMod{elem_type(R)}(n, R, [Symbol("$name[$i]") for i=1:n])
end

@doc Markdown.doc"""
    free_module(R::Ring, n::Int, name::String = "e"; cached::Bool = false)

Create the free module $R^n$ equipped with its basis of standard unit vectors.

The string `name` specifies how the basis vectors are printed. 

# Examples
```jldoctest
julia> R, (x, y) = PolynomialRing(QQ, ["x", "y"])
(Multivariate Polynomial Ring in x, y over Rational Field, fmpq_mpoly[x, y])

julia> F = free_module(R, 3)
Free module of rank 3 over Multivariate Polynomial Ring in x, y over Rational Field

julia> F[2]
e[2]

julia> typeof(F)
FreeMod{fmpq_mpoly}
```
"""
free_module(R::Ring, n::Int, name::String = "e"; cached::Bool = false) = FreeMod(R, n, name, cached = cached)

#=XXX this cannot be as it is inherently ambigous
  - FreeModule(R, n)
  - direct sum of rings, ie. a ring
  - set of n-th powers of R
thus the "category" needs to be set explicitly

=#


function (F::FreeMod)()
  return FreeModElem(sparse_row(base_ring(F)), F)
end

function show(io::IO, F::FreeMod)
  @show_name(io, F)
  @show_special(io, F)

  print(io, "Free module of rank $(F.n) over ")
  print(IOContext(io, :compact =>true), F.R)
end

@doc Markdown.doc"""
    rank(F::AbstractFreeMod)
    ngens(F::AbstractFreeMod)
    dim(F::AbstractFreeMod)

Return the rank of `F`.
"""
dim(F::AbstractFreeMod) = rank(F)
rank(F::AbstractFreeMod) = F.n
ngens(F::AbstractFreeMod) = dim(F)

@doc Markdown.doc"""
    ==(F::FreeMod, G::FreeMod)

Return  `true` if `F` and `G` are equal, `false` otherwise.

Here, `F` and `G` are equal iff their base rings, ranks and names for printing the basis elements are equal.
"""
function Base.:(==)(F::FreeMod, G::FreeMod)
  # two free modules are equal if the rank and the ring are
  # TODO it this enough or e.g. stored morphisms also be considered?
  return F.R == G.R && rank(F) == rank(G) && F.S == G.S
end

@doc Markdown.doc"""
    iszero(F::AbstractFreeMod)

Return `true` if `F` is the zero module, `false` otherwise.
"""
function iszero(F::AbstractFreeMod)
  return rank(F) == 0
end

@doc Markdown.doc"""
    FreeModElem{T}

The type of free module elements. An element of a free module $F$ is given by a sparse row (`SRow`)
which specifies its coordinates with respect to the basis of standard unit vectors of $F$.

# Examples
```jldoctest
julia> R, (x, y) = PolynomialRing(QQ, ["x", "y"])
(Multivariate Polynomial Ring in x, y over Rational Field, fmpq_mpoly[x, y])

julia> F = free_module(R, 3)
Free module of rank 3 over Multivariate Polynomial Ring in x, y over Rational Field

julia> f = F(sparse_row(R, [(1,x),(3,y)]))
x*e[1] + y*e[3]

julia> typeof(f)
FreeModElem{fmpq_mpoly}

julia> g = x*F[1] + y*F[3]
x*e[1] + y*e[3]

julia> f == g
true
```
"""
struct FreeModElem{T} <: AbstractFreeModElem{T}
  coords::SRow{T} # also usable via coeffs()
  parent::FreeMod{T}

  function FreeModElem{T}(coords::SRow{T}, parent::FreeMod{T}) where T
    r = new{T}(coords,parent)
    return r
  end
end

@doc Markdown.doc"""
    FreeModElem(c::SRow{T}, parent::FreeMod{T}) where T

Return the element of  `F`  whose coefficients with respect to the basis of 
standard unit vectors of `F` are given by the entries of `c`.
"""
FreeModElem(c::SRow{T}, parent::FreeMod{T}) where T = FreeModElem{T}(c, parent)

@doc Markdown.doc"""
    FreeModElem(c::Vector{T}, parent::FreeMod{T}) where T
    
Return the element of  `F`  whose coefficients with respect to the basis of 
standard unit vectors of `F` are given by the entries of `c`.
"""
function FreeModElem(c::Vector{T}, parent::FreeMod{T}) where T
  @assert length(c) == rank(parent)
  sparse_coords = sparse_row(base_ring(parent), collect(1:rank(parent)), c)
  return FreeModElem{T}(sparse_coords,parent)
end

@doc Markdown.doc"""
    (F::FreeMod{T})(c::SRow{T}) where T
    
Return the element of  `F`  whose coefficients with respect to the basis of 
standard unit vectors of `F` are given by the entries of `c`.
"""
function (F::FreeMod{T})(c::SRow{T}) where T
  return FreeModElem(c, F)
end

@doc Markdown.doc"""
    (F::FreeMod{T})(c::Vector{T}) where T

Return the element of  `F`  whose coefficients with respect to the basis of 
standard unit vectors of `F` are given by the entries of `c`.

# Examples
```jldoctest
julia> R, (x,y) = PolynomialRing(QQ, ["x", "y"])
(Multivariate Polynomial Ring in x, y over Rational Field, fmpq_mpoly[x, y])

julia> F = FreeMod(R,3)
Free module of rank 3 over Multivariate Polynomial Ring in x, y over Rational Field

julia> V = [x, zero(R), y]
3-element Vector{fmpq_mpoly}:
 x
 0
 y

julia> f = F(V)
x*e[1] + y*e[3]
```
"""
function (F::FreeMod{T})(c::Vector{T}) where T 
 return FreeModElem(c, F)
end

function (F::FreeMod{T})(v::FreeModElem{T}) where T
  @assert parent(v) === F
  return v
end

function in(v::AbstractFreeModElem, M::ModuleFP)
  return parent(v) === M
end

@doc Markdown.doc"""
    coords(v::AbstractFreeModElem)

Return the entries (with respect to the standard basis) of `v` as a sparse row.
"""
function coords(v::AbstractFreeModElem)
  return v.coords
end

@doc Markdown.doc"""
    coeffs(v::AbstractFreeModElem)

Return the entries (with respect to the standard basis) of `v` as a sparse row.
"""
function coeffs(v::AbstractFreeModElem)
  return coords(v)
end

#######################################################
@doc Markdown.doc"""
    coefficients(f::FreeModElem)

Return the coefficients of `f` with respect to the basis of standard unit vectors. 

The result is returned as a sparse row.

# Examples
```jldoctest
julia> R, (x, y) = PolynomialRing(QQ, ["x", "y"])
(Multivariate Polynomial Ring in x, y over Rational Field, fmpq_mpoly[x, y])

julia> F = FreeMod(R,3)
Free module of rank 3 over Multivariate Polynomial Ring in x, y over Rational Field

julia> f = x*gen(F,1)+y*gen(F,3)
x*e[1] + y*e[3]

julia> coefficients(f)
Sparse row with positions [1, 3] and values fmpq_mpoly[x, y]
```
"""
coefficients(f::FreeModElem) = coeffs(f)
#########################################################

@doc Markdown.doc"""
    repres(v::AbstractFreeModElem)

Return just `v`. This function exists for compatibility (with subquotient elements) reasons.
"""
function repres(v::AbstractFreeModElem)
  return v
end

function getindex(v::AbstractFreeModElem, i::Int)
  if isempty(coords(v))
    return zero(base_ring(parent(v)))
  end
  return coords(v)[i]
end

elem_type(::Type{FreeMod{T}}) where {T} = FreeModElem{T}
parent_type(::Type{FreeModElem{T}}) where {T} = FreeMod{T}
elem_type(::FreeMod{T}) where {T} = FreeModElem{T}
parent_type(::FreeModElem{T}) where {T} = FreeMod{T}

function expressify(e::FreeModElem; context = nothing)
  sum = Expr(:call, :+)
  for (pos, val) in e.coords
     # assuming e.parent.S is an array of strings/symbols
     push!(sum.args, Expr(:call, :*, expressify(val, context = context), e.parent.S[pos]))
  end
  return sum
end
@enable_all_show_via_expressify FreeModElem

@doc Markdown.doc"""
    Vector(e::FreeModElem)

Return the coefficients of `e` as a Vector.
"""
function Vector(e::FreeModElem)
<<<<<<< HEAD
    return [e[i] for i in 1:rank(parent(e))]
=======
  return [e[i] for i in 1:rank(parent(e))]
>>>>>>> e58e38c4
end

@doc Markdown.doc"""
    basis(F::AbstractFreeMod)

Return the standard basis of `F`.
"""
function basis(F::AbstractFreeMod)
  bas = elem_type(F)[]
  for i=1:dim(F)
    s = Hecke.sparse_row(F.R, [(i, F.R(1))])
    push!(bas, FreeModElem(s, F))
  end
  return bas
end


@doc Markdown.doc"""
    gens(F::AbstractFreeMod)

Return the (canonical) generators of the free module `F`.
"""
gens(F::AbstractFreeMod) = basis(F)

@doc Markdown.doc"""
    basis(F::AbstractFreeMod, i::Int)

    gen(F::AbstractFreeMod, i::Int)

Return the `i`th basis vector of `F`, that is, return the `i`th standard unit vector.
"""
function basis(F::AbstractFreeMod, i::Int)
  @assert 0 < i <= ngens(F)
  s = Hecke.sparse_row(F.R, [(i, F.R(1))])
  return FreeModElem(s, F)
end
gen(F::AbstractFreeMod, i::Int) = basis(F,i)

function Base.getindex(F::AbstractFreeMod, i::Int)
  i == 0 && return zero(F)
  return gen(F, i)
end

@doc Markdown.doc"""
    base_ring(F::AbstractFreeMod)

Return the underlying ring of `F`.
"""
base_ring(F::AbstractFreeMod) = F.R

#TODO: Parent - checks everywhere!!!

# the negative of a free module element
-(a::AbstractFreeModElem) = FreeModElem(-a.coords, a.parent)

# Addition of free module elements
function +(a::AbstractFreeModElem, b::AbstractFreeModElem)
   check_parent(a, b)
   return FreeModElem(a.coords+b.coords, parent(a))
end

# Subtraction of free module elements
function -(a::AbstractFreeModElem, b::AbstractFreeModElem)
    check_parent(a,b)
    return FreeModElem(a.coords-b.coords, parent(a))
end

# Equality of free module elements
function Base.:(==)(a::AbstractFreeModElem, b::AbstractFreeModElem) 
    check_parent(a,b)
    return a.coords == b.coords
end

# scalar multiplication with polynomials, integers
function *(a::MPolyElem_dec, b::AbstractFreeModElem)
  if parent(a) !== base_ring(parent(b))
    error("elements not compatible")
  end
  return FreeModElem(a*b.coords, parent(b))
end
function *(a::MPolyElem, b::AbstractFreeModElem) 
  if parent(a) !== base_ring(parent(b))
    error("elements not compatible")
  end
  return FreeModElem(a*b.coords, parent(b))
end
function *(a::RingElem, b::AbstractFreeModElem) 
  if parent(a) !== base_ring(parent(b))
    error("elements not compatible")
  end
  return FreeModElem(a*b.coords, parent(b))
end
*(a::Int, b::AbstractFreeModElem) = FreeModElem(a*b.coords, parent(b))
*(a::Integer, b::AbstractFreeModElem) = FreeModElem(b.parent.R(a)*b.coords, parent(b))
*(a::fmpq, b::AbstractFreeModElem) = FreeModElem(b.parent.R(a)*b.coords, parent(b))

@doc Markdown.doc"""
    zero(F::AbstractFreeMod)

Return the zero element of  `F`.
"""
zero(F::AbstractFreeMod) = FreeModElem(sparse_row(F.R, Tuple{Int, elem_type(F.R)}[]), F)

@doc Markdown.doc"""
    parent(a::AbstractFreeModElem)

Return the free module where `a` lives in.
"""
parent(a::AbstractFreeModElem) = a.parent

@doc Markdown.doc"""
    iszero(a::AbstractFreeModElem)

Check whether the free module element `a` is zero.
"""
iszero(a::AbstractFreeModElem) = iszero(coords(a))

# data structure for a generating systems for submodules
# contains structures for the generators, the corresponding module on the Singular side, 
# the embedding free module, the embedding free module on the Singular side
# subquotients will be built from a tuple of submodules which again are given by 
# generating sets. In this way, the Singular stuff is hidden on the higher structures
# and all the conversion is taken care of here
# a module generating system is generated from an array of free module elements
# the fields are called O,S,F,SF rename?
#
# The same could be done rather on the level of vectors, that might be preferable if 
# performance is ok.
#
mutable struct ModuleGens{T}
  O::Vector{FreeModElem{T}}
  S::Singular.smodule
  F::FreeMod{T}
  SF::Singular.FreeMod

  # ModuleGens from an Array of Oscar free module elements, specifying the free module 
  # and Singular free module, only useful indirectly
  function ModuleGens{T}(O::Vector{<:FreeModElem}, F::FreeMod{T}, SF::Singular.FreeMod) where {T}
    r = new{T}()
    r.O = O
    r.SF = SF
    r.F = F
    return r
  end

  # ModuleGens from a Singular submodule
  function ModuleGens{S}(F::FreeMod{S}, s::Singular.smodule) where {S} # FreeMod is necessary due to type S
    r = new{S}()
    r.F = F
    if Singular.ngens(s) == 0
      r.SF = Singular.FreeModule(base_ring(s), 0)
    else
      r.SF = parent(s[1])
    end
    r.S = s
    return r
  end
end

@doc Markdown.doc"""
    ModuleGens(O::Vector{<:FreeModElem}, F::FreeMod{T}, SF::Singular.FreeMod) where T

Construct `ModuleGens` from an array of Oscar free module elements, specifying the Oscar free module 
and Singular free module. 
This function is only useful indirectly.
"""
ModuleGens(O::Vector{<:FreeModElem}, F::FreeMod{T}, SF::Singular.FreeMod) where T = ModuleGens{T}(O, F, SF)

@doc Markdown.doc"""
    ModuleGens(F::FreeMod{S}, s::Singular.smodule) where {S}

Construct `ModuleGens` from a given Singular submodule.
"""
ModuleGens(F::FreeMod{S}, s::Singular.smodule) where {S} = ModuleGens{S}(F, s)

@doc Markdown.doc"""
    ModuleGens(O::Vector{<:FreeModElem})

Construct `ModuleGens` from an array of Oscar free module elements.

!!! note 
    
    The array must not be empty.
"""
function ModuleGens(O::Vector{<:FreeModElem})
  # TODO Empty generating set
  @assert length(O) > 0
  SF = singular_module(parent(O[1]))
  return ModuleGens(O, SF)
end

@doc Markdown.doc"""
    ModuleGens(O::Vector{<:FreeModElem}, F::FreeMod{T}) where {T}

Construct `ModuleGens` from an array of Oscar free module elements, specifying the Oscar free module.

!!! note

    The array might be empty.
"""
function ModuleGens(O::Vector{<:FreeModElem}, F::FreeMod{T}) where {T}
  SF = singular_module(F)
  return ModuleGens{T}(O, F, SF)
end

@doc Markdown.doc"""
    ModuleGens(O::Vector{<:FreeModElem}, SF::Singular.FreeMod)

Construct `ModuleGens` from an array of Oscar free module elements, specifying the Singular free module.

!!! note 

    The array might be empty.
"""
function ModuleGens(O::Vector{<:FreeModElem}, SF::Singular.FreeMod)
  return ModuleGens{elem_type(base_ring(parent(O[1])))}(O, parent(O[1]), SF)
end

@doc Markdown.doc"""
    singular_generators(M::ModuleGens)

Return the generators of `M` from Singular side.
"""
function singular_generators(M::ModuleGens)
  singular_assure(M)
  return M.S
end

@doc Markdown.doc"""
    oscar_generators(M::ModuleGens)  

Return the generators of `M` from the OSCAR side.
"""
function oscar_generators(M::ModuleGens)
  oscar_assure(M)
  return M.O
end

@doc Markdown.doc"""
    iszero(M::ModuleGens)

Check if `M` is zero.
"""
function iszero(M::ModuleGens)
  return iszero(singular_generators(M))
end

# TODO remove output saying defined on the Singular side?
function show(io::IO, F::ModuleGens)
  println(io, "Array of length ", length(F))
  for i=1:length(F)
    if isassigned(F.O, i)
      println(io, i, " -> ", F.O[i])
    end
  end
  if isdefined(F, :S)
    println(io, "defined on the Singular side")
  end
end

@doc Markdown.doc"""
    length(F::ModuleGens)

Return the number of elements of the module generating set.

!!! note

    This is not the length in the mathematical sense!
"""
length(F::ModuleGens) = length(oscar_generators(F))

@doc Markdown.doc"""
    ngens(F::ModuleGens)

Return the number of elements of the module generating set.
"""
ngens(F::ModuleGens) = length(oscar_generators(F))

# i-th entry of module generating set on Oscar side
# Todo: clean up, convert or assure
function getindex(F::ModuleGens, ::Val{:O}, i::Int)
  if !isassigned(F.O, i)
    F.O[i] = F.F(singular_generators(F)[i])
  end
  return oscar_generators(F)[i]
end

# i-th entry of module generating set on Singular side
# Todo: clean up, convert or assure
function getindex(F::ModuleGens, ::Val{:S}, i::Int)
  if !isdefined(F, :S)
    F.S = Singular.Module(base_ring(F.SF), [F.SF(x) for x = oscar_generators(F)]...)
  end
  return F.S[i]
end

@doc Markdown.doc"""
    oscar_assure(F::ModuleGens)

If fields of `F` from the OSCAR side are not defined, they
are computed, given the Singular side.
"""
function oscar_assure(F::ModuleGens)
  if !isdefined(F, :O)
    F.O = [F.F(singular_generators(F)[i]) for i=1:Singular.ngens(singular_generators(F))]
  end
end

@doc Markdown.doc"""
    singular_assure(F::ModuleGens)

If fields of `F` from the Singular side are not defined, they
are computed, given the OSCAR side.
"""
function singular_assure(F::ModuleGens)
  if !isdefined(F, :S)
    if length(F) == 0
      singular_ring = base_ring(F.SF)
      F.S = Singular.Module(singular_ring, Singular.vector(singular_ring, singular_ring(0)))
      return 
    end
    F.S = Singular.Module(base_ring(F.SF), [F.SF(x) for x = oscar_generators(F)]...)
    return
  end
  #F[Val(:S), 1]
end

# i-th entry of module generating set (taken from Oscar side)
getindex(F::ModuleGens, i::Int) = getindex(F, Val(:O), i)

@doc Markdown.doc"""
    singular_module(F::FreeMod)

Create a Singular module from an OSCAR free module.
"""
function singular_module(F::FreeMod)
  Sx = singular_ring(base_ring(F), keep_ordering=false)
  return Singular.FreeModule(Sx, dim(F))
end

@doc Markdown.doc"""
    (SF::Singular.FreeMod)(m::FreeModElem)

Convert an OSCAR free module element to the Singular side.
"""
function (SF::Singular.FreeMod)(m::FreeModElem)
  g = Singular.gens(SF)
  e = SF()
  Sx = base_ring(SF)
  for (p,v) = m.coords
    e += Sx(v)*g[p]
  end
  return e
end

@doc Markdown.doc"""
    (F::FreeMod)(s::Singular.svector)

Convert a Singular vector to a free module element on the OSCAR side.
"""
function (F::FreeMod)(s::Singular.svector)
  pos = Int[]
  values = []
  Rx = base_ring(F)
  R = base_ring(Rx)
  for (i, e, c) = s
    f = Base.findfirst(x->x==i, pos)
    if f === nothing
      push!(values, MPolyBuildCtx(base_ring(F)))
      f = length(values)
      push!(pos, i)
    end
    push_term!(values[f], R(c), e)
  end
  pv = Tuple{Int, elem_type(Rx)}[(pos[i], base_ring(F)(finish(values[i]))) for i=1:length(pos)]
  return FreeModElem(sparse_row(base_ring(F), pv), F)
end

@doc Markdown.doc"""
    FreeModuleHom{T1, T2} <: ModuleMap{T1, T2} 

Data structure for morphisms where the domain is a free module (`FreeMod`).
`T1` and `T2` are the types of domain and codomain respectively.
`FreeModuleHom` is a subtype of `ModuleMap`.
When computed, the corresponding matrix (via `matrix()`) and inverse isomorphism
(in case there exists one) (via `inv()`) are cached.
"""
mutable struct FreeModuleHom{T1, T2} <: ModuleMap{T1, T2} 
  matrix::MatElem
  header::MapHeader
  inverse_isomorphism::ModuleMap
  Hecke.@declare_other

  # generate homomorphism of free modules from F to G where the vector a contains the images of
  # the generators of F
  function FreeModuleHom{T,S}(F::FreeMod{T}, G::S, a::Vector) where {T, S}
    @assert all(x->parent(x) === G, a)
    @assert length(a) == ngens(F)
    r = new{typeof(F), typeof(G)}()
    function im_func(x::FreeModElem)
      b = zero(G)
      for (i,v) = x.coords
        b += v*a[i]
      end
      return b
    end
    function pr_func(x)
      @assert parent(x) === G
      c = coordinates(repres(x), sub(G, a))
      return FreeModElem(c, F)
    end
    r.header = MapHeader{typeof(F), typeof(G)}(F, G, im_func, pr_func)

    return r
  end

  function FreeModuleHom{T,S}(F::FreeMod{T}, G::S, mat::MatElem{T}) where {T,S}
    @assert nrows(mat) == ngens(F)
    @assert ncols(mat) == ngens(G)
    if typeof(G) <: FreeMod
      hom = FreeModuleHom(F, G, [FreeModElem(sparse_row(mat[i,:]), G) for i=1:ngens(F)])
    else
      hom = FreeModuleHom(F, G, [SubQuoElem(sparse_row(mat[i,:]), G) for i=1:ngens(F)])
    end
    hom.matrix = mat
    return hom
  end
end

@doc Markdown.doc"""
    FreeModuleHom(F::FreeMod{T}, G::S, a::Vector) where {T, S}

Construct the morphism $F \to G$ where `F[i]` is mapped to `a[i]`.
In particular, `ngens(F) == length(a)` must hold.
"""
FreeModuleHom(F::FreeMod{T}, G::S, a::Vector) where {T, S} = FreeModuleHom{T,S}(F, G, a)

@doc Markdown.doc"""
    FreeModuleHom(F::FreeMod{T}, G::S, mat::MatElem{T}) where {T,S}

Construct the morphism $F \to G$ corresponding to the matrix `mat`.
"""
FreeModuleHom(F::FreeMod{T}, G::S, mat::MatElem{T}) where {T,S} = FreeModuleHom{T,S}(F, G, mat)

@doc Markdown.doc"""
    matrix(a::FreeModuleHom)

Return the matrix corresponding to `a`.

If the matrix is not yet cached, compute and cache the matrix first.
"""
function matrix(a::FreeModuleHom)
  if !isdefined(a, :matrix)
    D = domain(a)
    C = codomain(a)
    R = base_ring(D)
    matrix = zero_matrix(R, rank(D), ngens(C))
    for i=1:rank(D)
      image_of_gen = a(D[i])
      for j=1:ngens(C)
        matrix[i,j] = image_of_gen[j]
      end
    end
    setfield!(a, :matrix, matrix)
  end
  return a.matrix
end

(h::FreeModuleHom)(a::FreeModElem) = image(h, a)

@doc Markdown.doc"""
    hom(F::FreeMod, G, V::Vector)

Create the homomorphism $F \to G$ defined by sending `F[i]` to `V[i]`.
"""
hom(F::FreeMod, G, V::Vector) = FreeModuleHom(F, G, V)

@doc Markdown.doc"""
    hom(F::FreeMod{T}, G::ModuleFP{T}, V::MatElem{T}) where {T}

Create the homomorphism $F \to G$ defined by sending `F[i]` to $\sum_j G[j]*A[i][j]$.
"""
hom(F::FreeMod{T}, G::ModuleFP{T}, A::MatElem{T}) where {T} = FreeModuleHom(F, G, A)

@doc Markdown.doc"""
    identity_map(M::ModuleFP)

Return the identity map $id_M$.
"""
function identity_map(M::ModuleFP)
  return hom(M, M, gens(M))
end

@doc Markdown.doc"""
    SubModuleOfFreeModule{T} <: ModuleFP{T}

Data structure for submodules of free modules. `SubModuleOfFreeModule` shouldn't be
used by the end user.
When computed, a standard basis (computed via `std_basis()`) and generating matrix (that is the rows of the matrix
generate the submodule) (computed via `generator_matrix()`) are cached.
"""
mutable struct SubModuleOfFreeModule{T} <: ModuleFP{T}
  F::FreeMod{T}
  gens::ModuleGens
  std_basis::ModuleGens
  matrix::MatElem

  function SubModuleOfFreeModule{R}(F::FreeMod{R}, gens::Vector{<:FreeModElem}) where {R}
    @assert all(x -> parent(x) === F, gens)
    r = new{R}()
    r.F = F
    r.gens = ModuleGens(gens, F)
    return r
  end

  function SubModuleOfFreeModule{R}(F::FreeMod{R}, singular_module::Singular.smodule) where {R}
    r = new{R}()
    r.F = F
    r.gens = ModuleGens(F, singular_module)
    if singular_module.isGB
      r.std_basis = r.gens
    end
    return r
  end
  
  function SubModuleOfFreeModule{R}(F::FreeMod{R}, gens::ModuleGens) where {R}
    r = new{R}()
    r.F = F
    r.gens = gens
    if singular_generators(gens).isGB
      r.std_basis = r.gens
    end
    return r
  end

  function SubModuleOfFreeModule{L}(F::FreeMod{L}, A::MatElem{L}) where {L}
    r = new{L}()
    r.F = F
    O = [FreeModElem(sparse_row(A[i,:]), F) for i in 1:nrows(A)]
    r.gens = ModuleGens(O, F)
    r.matrix = A
    return r
  end
end

@doc Markdown.doc"""
    SubModuleOfFreeModule(F::FreeMod{R}, gens::Vector{<:FreeModElem}) where {R}

Construct the submodule of `F` generated by the elements of `gens` (the elements of 
`gens` must live in `F`).
"""
SubModuleOfFreeModule(F::FreeMod{R}, gens::Vector{<:FreeModElem}) where {R} = SubModuleOfFreeModule{R}(F, gens)

SubModuleOfFreeModule(F::FreeMod{R}, singular_module::Singular.smodule) where {R} = SubModuleOfFreeModule{R}(F, singular_module)

@doc Markdown.doc"""
    SubModuleOfFreeModule(F::FreeMod{R}, gens::ModuleGens{R}) where {R}

Construct the submodule of `F` generated by `gens`.
"""
SubModuleOfFreeModule(F::FreeMod{R}, gens::ModuleGens{R}) where {R} = SubModuleOfFreeModule{R}(F, gens)

@doc Markdown.doc"""
    SubModuleOfFreeModule(F::FreeMod{L}, A::MatElem{L}) where {L}

Construct the submodule generated by the rows of `A`. The embedding free
module is `F`. In particular, `rank(F) == ncols(A)` must hold.
"""
SubModuleOfFreeModule(F::FreeMod{L}, A::MatElem{L}) where {L} = SubModuleOfFreeModule{L}(F, A)

@doc Markdown.doc"""
    SubModuleOfFreeModule(A::MatElem{L}) where {L} 

Construct the submodule generated by the rows of `A`.

!!! note
    The ambient free module of the submodule is constructed by the function and therefore
    not compatible with free modules that are defined by the user or by other functions. 
    For compatibility, use `SubModuleOfFreeModule(F::FreeMod{L}, A::MatElem{L}) where {L}`.
"""
function SubModuleOfFreeModule(A::MatElem{L}) where {L} 
  R = base_ring(A)
  F = FreeMod(R, ncols(A))
  return SubModuleOfFreeModule{L}(F, A)
end

function Base.getindex(M::SubModuleOfFreeModule, i::Int)
  return oscar_generators(M.gens)[i]
end

@doc Markdown.doc"""
    iszero(M::SubModuleOfFreeModule)

Check if `M` is zero.
"""
function iszero(M::SubModuleOfFreeModule)
  return iszero(M.gens)
end

@doc Markdown.doc"""
    base_ring(M::SubModuleOfFreeModule)

Return the base ring of `M`.
"""
function base_ring(M::SubModuleOfFreeModule)
  return base_ring(M.F)
end

@doc Markdown.doc"""
    std_basis(submod::SubModuleOfFreeModule)

Compute a standard basis of `submod`.
"""
function std_basis(submod::SubModuleOfFreeModule)
  if !isdefined(submod, :std_basis)
    submod.std_basis = groebner_basis(submod.gens)
  end
  return submod.std_basis
end

@doc Markdown.doc"""
    generator_matrix(submod::SubModuleOfFreeModule)

Return the generators of `submod` in matrix-form, that is the rows of the 
matrix generate `submod`.
"""
function generator_matrix(submod::SubModuleOfFreeModule)
  if !isdefined(submod, :matrix)
    R = base_ring(submod)
    matrix = zero_matrix(R, length(submod.gens), rank(submod.F))
    for i = 1:nrows(matrix), j = 1:ncols(matrix)
      matrix[i,j] = submod.gens[i][j] 
    end
    submod.matrix = matrix
  end
  return submod.matrix
end

@doc Markdown.doc"""
    isgenerated_by_standard_unit_vectors(M::SubModuleOfFreeModule)

Check if `M` is generated by the standard unit vectors.
"""
function isgenerated_by_standard_unit_vectors(M::SubModuleOfFreeModule)
  return issubset(gens(M.F), gens(M))
end

function show(io::IO, M::SubModuleOfFreeModule)
  if ngens(M) == 1
    println(io, "Submodule with ", ngens(M), " generator")
  else
    println(io, "Submodule with ", ngens(M), " generators")
  end
  for i=1:ngens(M)
    if isassigned(M.gens.O, i)
      println(io, i, " -> ", M[i])
    end
  end
  if isdefined(M.gens, :S)
    println(io, "defined on the Singular side")
  end
end

function length(M::SubModuleOfFreeModule)
  error("use ngens() instead of length()")
  return length(M.gens)
end

@doc Markdown.doc"""
    ngens(M::SubModuleOfFreeModule)

Return the number of generators of `M`.
"""
function ngens(M::SubModuleOfFreeModule)
  return ngens(M.gens)
end

@doc Markdown.doc"""
    gens(M::SubModuleOfFreeModule)

Return the generators of `M` as an array of `FreeModElem`s.
"""
function gens(M::SubModuleOfFreeModule)
  return oscar_generators(M.gens)
end

@doc Markdown.doc"""
    gen(M::SubModuleOfFreeModule, i::Int)

Return the `i`th generator of `M`.
"""
function gen(M::SubModuleOfFreeModule, i::Int)
  return oscar_generators(M.gens)[i]
end

@doc Markdown.doc"""
    sum(M::SubModuleOfFreeModule, N::SubModuleOfFreeModule)

Compute $M+N$.
"""
function Base.sum(M::SubModuleOfFreeModule, N::SubModuleOfFreeModule)
  @assert M.F === N.F
  return SubModuleOfFreeModule(M.F, vcat(collect(M.gens), collect(N.gens)))
end

@doc Markdown.doc"""
    issubset(M::SubModuleOfFreeModule, N::SubModuleOfFreeModule)

Check if `M` is a subset of `N`. For this their embedding free modules must be 
identical (`===`).
"""
function Base.issubset(M::SubModuleOfFreeModule, N::SubModuleOfFreeModule)
  @assert M.F === N.F
  M_mod_N = _reduce(singular_generators(std_basis(M)), singular_generators(std_basis(N)))
  return iszero(M_mod_N)
end

@doc Markdown.doc"""
    ==(M::SubModuleOfFreeModule, N::SubModuleOfFreeModule)

Check for equality. For two submodules of free modules to be equal their embedding 
free modules must be identical (`===`) and the generators must generate equal submodules.
"""
function Base.:(==)(M::SubModuleOfFreeModule, N::SubModuleOfFreeModule)
  @assert M.F === N.F
  #TODO should there be a check for === up to permutation in order to avoid std-computation?
  M_mod_N = _reduce(singular_generators(std_basis(M)), singular_generators(std_basis(N)))
  N_mod_M = _reduce(singular_generators(std_basis(N)), singular_generators(std_basis(M)))
  return iszero(M_mod_N) && iszero(N_mod_M)
end

#+(M::SubModuleOfFreeModule, N::SubModuleOfFreeModule) = sum(M, N)

@doc Markdown.doc"""
    SubQuo{T} <: ModuleFP{T}

The type of subquotient modules.
A subquotient module $M$ is a module where $M = A + B / B$ where $A$ and $B$ are 
submodules of a free module.
$A$, $B$ and $A+B$ (they have type `SubModuleOfFreeModule`) as well as the embedding
free module are stored. 
One can construct ordinary submodules of free modules by not giving $B$.
Moreover, canonical incoming and outgoing morphisms are stored if the corresponding
option is set in suitable functions.
`SubQuo{T}` is a subtype of `ModuleFP{T}`.
"""
mutable struct SubQuo{T} <: AbstractSubQuo{T}
  #meant to represent sub+ quo mod quo - as lazy as possible
  F::FreeMod{T}
  sub::SubModuleOfFreeModule
  quo::SubModuleOfFreeModule
  sum::SubModuleOfFreeModule

  incoming_morphisms::Vector{<:ModuleMap}
  outgoing_morphisms::Vector{<:ModuleMap} # TODO is it possible to make ModuleMap to SubQuoHom?

  AbstractAlgebra.@declare_other

  function SubQuo{R}(sub::SubModuleOfFreeModule{R}) where {R}
    r = new{R}()
    r.F = sub.F
    r.sub = sub
    r.sum = r.sub

    r.incoming_morphisms = Vector{ModuleMap}()
    r.outgoing_morphisms = Vector{ModuleMap}()

    return r
  end
  function SubQuo{R}(sub::SubModuleOfFreeModule{R}, quo::SubModuleOfFreeModule{R}) where {R}
    @assert sub.F === quo.F
    r = new{R}()
    r.F = sub.F
    r.sub = sub
    r.quo = quo
    r.sum = sum(r.sub, r.quo)

    r.incoming_morphisms = Vector{ModuleMap}()
    r.outgoing_morphisms = Vector{ModuleMap}()

    return r
  end
  function SubQuo{R}(F::FreeMod{R}, O::Vector{<:FreeModElem}) where {R}
    r = new{R}()
    r.F = F
    r.sub = SubModuleOfFreeModule(F, O)
    r.sum = r.sub

    r.incoming_morphisms = Vector{ModuleMap}()
    r.outgoing_morphisms = Vector{ModuleMap}()

    return r
  end
  function SubQuo{L}(S::SubQuo{L}, O::Vector{<:FreeModElem}) where {L} #TODO to be replaced by quo
    r = new{L}()
    r.F = S.F
    r.sub = S.sub
    O_as_submodule = SubModuleOfFreeModule(S.F, O)
    r.quo = isdefined(S,:quo) ? sum(S.quo,O_as_submodule) : O_as_submodule
    r.sum = sum(r.sub, r.quo)

    r.incoming_morphisms = Vector{ModuleMap}()
    r.outgoing_morphisms = Vector{ModuleMap}()

    return r
  end
  #=function SubQuo(S::SubQuo, O::Array{<:SubQuoElem, 1})
    @assert all(x->x.parent === S, O)
    r = SubQuo(S.F, [x.repres for x in O])
    r.quo = S.quo
    r.sum = sum(r.sub, r.quo)
    return r
  end=#
  function SubQuo{R}(F::FreeMod{R}, s::Singular.smodule) where {R}
    r = new{R}()
    r.F = F
    r.sub = SubModuleOfFreeModule(F, s)
    r.sum = r.sub

    r.incoming_morphisms = Vector{ModuleMap}()
    r.outgoing_morphisms = Vector{ModuleMap}()

    return r
  end
  function SubQuo{R}(F::FreeMod{R}, s::Singular.smodule, t::Singular.smodule) where {R}
    r = new{R}()
    r.F = F
    r.sub = SubModuleOfFreeModule(F, s)
    r.quo = SubModuleOfFreeModule(F, t)
    r.sum = sum(r.sub, r.quo)

    r.incoming_morphisms = Vector{ModuleMap}()
    r.outgoing_morphisms = Vector{ModuleMap}()

    return r
  end
end

@doc Markdown.doc"""
    SubQuo(sub::SubModuleOfFreeModule{R}) where {R}

Construct the module `sub` as a subquotient.
"""
SubQuo(sub::SubModuleOfFreeModule{R}) where {R} = SubQuo{R}(sub)

@doc Markdown.doc"""
    SubQuo(sub::SubModuleOfFreeModule{R}, quo::SubModuleOfFreeModule{R}) where {R}

Construct the subquotient module $\texttt{sub} + texttt{quo} / \texttt{quo}$. 
`sub` and `quo` must be submodules of the same free module.
"""
SubQuo(sub::SubModuleOfFreeModule{R}, quo::SubModuleOfFreeModule{R}) where {R} = SubQuo{R}(sub, quo)

@doc Markdown.doc"""
    SubQuo(F::FreeMod{R}, O::Vector{<:FreeModElem}) where {R}

Construct the module generated by the elements of `O` as a subquotient.
The elements of `O` must live in `F`.

# Example
```jldoctest
julia> R, (x,y) = PolynomialRing(QQ, ["x", "y"])
(Multivariate Polynomial Ring in x, y over Rational Field, fmpq_mpoly[x, y])

julia> F = FreeMod(R,2)
Free module of rank 2 over Multivariate Polynomial Ring in x, y over Rational Field

julia> O = [x*F[1]+F[2],y*F[2]]
2-element Vector{FreeModElem{fmpq_mpoly}}:
 x*e[1] + e[2]
 y*e[2]

julia> M = SubQuo(F, O)
Submodule with 2 generators
1 -> x*e[1] + e[2]
2 -> y*e[2]

represented as subquotient with no relations.


```
"""
SubQuo(F::FreeMod{R}, O::Vector{<:FreeModElem}) where {R} = SubQuo{R}(F, O)

@doc Markdown.doc"""
    SubQuo(S::SubQuo{L}, O::Vector{<:FreeModElem}) where {L}

Construct a subquotient where the generators are those of `S` and the relations are 
the union of `O` and the relations of `S`.
"""
SubQuo(S::SubQuo{L}, O::Vector{<:FreeModElem}) where {L} = SubQuo{L}(S, O)

SubQuo(F::FreeMod{R}, s::Singular.smodule) where {R} = SubQuo{R}(F, s)

SubQuo(F::FreeMod{R}, s::Singular.smodule, t::Singular.smodule) where {R} = SubQuo{R}(F, s, t)

@doc Markdown.doc"""
    SubQuo(F::FreeMod{R}, A::MatElem{R}, B::MatElem{R}) where {R}

Given matrices `A` and `B` with entries in a ring `R` representing maps 
of free $R$-modules with the same codomain `F`, return the subquotient 
$(\text{im } A + \text{im }  B)/\text{im }  B$.
"""
function SubQuo(F::FreeMod{R}, A::MatElem{R}, B::MatElem{R}) where {R}
  @assert ncols(A) == ncols(B) == rank(F)
  return SubQuo(SubModuleOfFreeModule(F, A), SubModuleOfFreeModule(F, B))
end

@doc Markdown.doc"""
    SubQuo(A::MatElem{R}, B::MatElem{R}) where {R}

Given matrices `A` and `B` with entries in a ring `R` 
representing maps of free $R$-modules with the same codomain,
return the subquotient $(\text{im } A + \text{im }  B)/\text{im }  B.$ 

!!! note

    The ambient free module of the subquotient is constructed by the function and therefore
    not compatible with free modules defined by the user or by other functions. 
    For compatibility, use `SubQuo(F::FreeMod{R}, A::MatElem{R}, B::MatElem{R})`.

# Example
```jldoctest
julia> R, (x, y, z) = PolynomialRing(QQ, ["x", "y", "z"])
(Multivariate Polynomial Ring in x, y, z over Rational Field, fmpq_mpoly[x, y, z])

julia> A = R[x; y]
[x]
[y]

julia> B = R[x^2; x*y; y^2; z^4]
[x^2]
[x*y]
[y^2]
[z^4]

julia> M = SubQuo(A, B)
Subquotient of Submodule with 2 generators
1 -> x*e[1]
2 -> y*e[1]
by Submodule with 4 generators
1 -> x^2*e[1]
2 -> x*y*e[1]
3 -> y^2*e[1]
4 -> z^4*e[1]


```
"""
function SubQuo(A::MatElem{R}, B::MatElem{R}) where {R}
  @assert ncols(A) == ncols(B)
  S = base_ring(A)
  F = FreeMod(S, ncols(A))
  return SubQuo(SubModuleOfFreeModule(F, A), SubModuleOfFreeModule(F, B))
end

function show(io::IO, SQ::SubQuo)
  @show_name(io, SQ)
  @show_special(io, SQ)

  if isdefined(SQ, :quo)
    println(io, "Subquotient of ", SQ.sub, "by ", SQ.quo)
  else
    #println(io, "Subquotient by ", SQ.sub)
    println(io, SQ.sub)
    println(io, "represented as subquotient with no relations.")
  end
end

@doc Markdown.doc"""
    show_subquo(SQ::SubQuo)

Show `SQ` as a subquotient of *matrices* `A` and `B`.
"""
function show_subquo(SQ::SubQuo)
  #@show_name(io, SQ)
  #@show_special(io, SQ)

  if isdefined(SQ, :quo)
    if isgenerated_by_standard_unit_vectors(SQ.sub)
      println("Cokernel of ", generator_matrix(SQ.quo))
    else
      println("Subquotient with of image of")
      display(generator_matrix(SQ.sub))
      println("by image of")
      display(generator_matrix(SQ.quo))
    end
  else
    println("Image of ", generator_matrix(SQ.sub))
  end
end

@doc Markdown.doc"""
    cokernel(f::FreeModuleHom)

Let $f : F \to G$ be a morphism between free modules. Return the cokernel of $f$ as a subquotient.
"""
function cokernel(f::FreeModuleHom)
  @assert typeof(codomain(f)) <: FreeMod
  return quo(codomain(f), image(f)[1])
end

@doc Markdown.doc"""
    cokernel(F::FreeMod{R}, A::MatElem{R}) where R

Let $F = R^m$ and $A$ an $n \times m$-matrix. Return the subquotient $F / \im(A)$.
"""
function cokernel(F::FreeMod{R}, A::MatElem{R}) where R
  return cokernel(map(F,A))
end

@doc Markdown.doc"""
    cokernel(A::MatElem)

Let $A$ be an $n \times m$-matrix over the ring $R$. Then return the subquotient $R^m / \im(A)$. 

!!! note

    The free module $R^m$ is constructed by the function and therefore not compatible with 
    free modules $R^m$ that are defined by the user or by other functions. For compatibility,
    use `cokernel(F::FreeMod{R}, A::MatElem{R})`.
"""
function cokernel(A::MatElem)
  return cokernel(map(A))
end

@doc Markdown.doc"""
    issubset(M::SubQuo{T}, N::SubQuo{T}) where {T}

Return `true` if `M` is contained in `N`, and `false` otherwise.

Check if `M` is a subset of `N`. For this their embedding free modules 
must be identical (`===`), the relations must be equal and the (generators + relations)
of `M` must be a submodule of (generators + relations) of `N`.
"""
function Base.issubset(M::SubQuo{T}, N::SubQuo{T}) where {T}
  if !isdefined(M, :quo) 
    if !isdefined(N, :quo)
      return issubset(M.sub, N.sub)
    else
      return iszero(N.quo) && issubset(M.sub, N.sub)
    end
  else
    if !isdefined(N, :quo)
      return iszero(M.quo) && issubset(M.sub, N.sub)
    else
      return M.quo == N.quo && issubset(M.sum, N.sum)
    end
  end
end

@doc Markdown.doc"""
    ==(M::SubQuo{T}, N::SubQuo{T}) where {T}

Return `true` if `M` equals `N`, and `false` otherwise.

Check for equality. For two subquotients to be equal their embedding free modules 
must be identical (`===`) and the (generators + relations) respectively the relations must 
generate equal submodules.
"""
function Base.:(==)(M::SubQuo{T}, N::SubQuo{T}) where {T} # TODO replace implementation by two inclusion checks?
  if !isdefined(M, :quo) 
    if !isdefined(N, :quo)
      return M.sub == N.sub
    else
      return iszero(N.quo) && M.sub == N.sub
    end
  else
    if !isdefined(N, :quo)
      return iszero(M.quo) && M.sub == N.sub
    else
      return M.quo == N.quo && M.sum == N.sum
    end
  end
end

@doc Markdown.doc"""
    sum(M::SubQuo{T},N::SubQuo{T}) where T

Compute $M+N$ along with the inclusion morphisms $M \to M+N$ and $N \to M+N$.
"""
function Base.sum(M::SubQuo{T},N::SubQuo{T}) where T
  @assert free_module(M) === free_module(N)
  #TODO use SubModuleOfFreeModule instead of matrices
  M_quo = isdefined(M, :quo) ? M.quo : SubModuleOfFreeModule(free_module(M), Vector{FreeModElem}())
  N_quo = isdefined(N, :quo) ? N.quo : SubModuleOfFreeModule(free_module(N), Vector{FreeModElem}())
  
  if M_quo == N_quo
    SQ = SubQuo(sum(M.sub,N.sub),M_quo)
    iM = SubQuoHom(M,SQ,[SQ[i] for i=1:ngens(M)])
    iN = SubQuoHom(N,SQ,[SQ[i] for i=ngens(M)+1:ngens(SQ)])

    register_morphism!(iM)
    register_morphism!(iN)

    return SQ, iM, iN
  end
  throw(ArgumentError("img(M.relations) != img(N.relations)"))
end

@doc Markdown.doc"""
    Base.:+(M::SubQuo{T},N::SubQuo{T}) where T

Compute $M+N$.
"""
function Base.:+(M::SubQuo{T},N::SubQuo{T}) where T
  return sum(M,N)[1]
end

@doc Markdown.doc"""
    Base.:intersect(M::SubQuo{T}, N::SubQuo{T}) where T

Compute the intersection $M \cap N$ along with the inclusion morphisms $M \cap N \to M$ and $M \cap N \to N$.
"""
function Base.:intersect(M::SubQuo{T}, N::SubQuo{T}) where T
  #TODO allow task as argument?
  @assert free_module(M) === free_module(N)
  M_quo = isdefined(M, :quo) ? M.quo : Oscar.SubModuleOfFreeModule(free_module(M), Vector{FreeModElem}())
  N_quo = isdefined(N, :quo) ? N.quo : Oscar.SubModuleOfFreeModule(free_module(N), Vector{FreeModElem}())
  R = base_ring(M)

  if M_quo == N_quo

    F1 = FreeMod(R, ngens(M.sub) + ngens(N.sub) + ngens(M_quo))
    F2 = free_module(M)
    phi = FreeModuleHom(F1,F2,vcat(gens(M.sub),gens(N.sub),gens(M_quo)))
    K,i = kernel(phi)
    intersection_gens = SubModuleOfFreeModule(free_module(M),[sum([repres(k)[i]*M.sub[i] for i=1:ngens(M.sub)]) for k in gens(K)])
    SQ = SubQuo(intersection_gens,M_quo)

    m = ngens(M)
    M_hom = SubQuoHom(SQ,M,[sum([repres(k)[i]*M[i] for i=1:m]) for k in gens(K)])
    N_hom = SubQuoHom(SQ,N,[sum([repres(k)[i]*N[i-m] for i=m+1:m+ngens(N)]) for k in gens(K)])

    register_morphism!(M_hom)
    register_morphism!(N_hom)

    return SQ,M_hom,N_hom
  end
  throw(ArgumentError("Relations of M and N are not equal."))
end

@doc Markdown.doc"""
    SubQuoElem{T}

The type of subquotient elements. An element $f$ of a subquotient $M$ over the ring $R$
is given by a sparse row (`SRow`) which specifies the coefficients of an $R$-linear 
combination of the generators of $M$ which defines $f$.

# Examples
```jldoctest
julia> R, (x, y, z) = PolynomialRing(QQ, ["x", "y", "z"])
(Multivariate Polynomial Ring in x, y, z over Rational Field, fmpq_mpoly[x, y, z])

julia> A = R[x; y]
[x]
[y]

julia> B = R[x^2; x*y; y^2; z^4]
[x^2]
[x*y]
[y^2]
[z^4]

julia> M = SubQuo(A, B)
Subquotient of Submodule with 2 generators
1 -> x*e[1]
2 -> y*e[1]
by Submodule with 4 generators
1 -> x^2*e[1]
2 -> x*y*e[1]
3 -> y^2*e[1]
4 -> z^4*e[1]



julia> f = SubQuoElem(sparse_row(R, [(1,z),(2,one(R))]),M)
(x*z + y)*e[1]

julia> g = z*M[1] + one(R)*M[2]
(x*z + y)*e[1]

julia> typeof(g)
SubQuoElem{fmpq_mpoly}

julia> f == g
true
```
"""
struct SubQuoElem{T} <: AbstractSubQuoElem{T} # this needs to be redone TODO
  coeffs::SRow{T}
  repres::FreeModElem{T}
  parent::SubQuo

  function SubQuoElem{R}(v::SRow{R}, SQ::SubQuo) where {R}
    @assert length(v) <= ngens(SQ.sub)
    if isempty(v)
      r = new{R}(v, zero(SQ.F), SQ)
      return r
    end
    r = new{R}(v, Base.sum([v[i]*SQ.sub[i] for i=1:ngens(SQ.sub)]), SQ)
    return r
  end

  function SubQuoElem{R}(a::FreeModElem{R}, SQ::SubQuo) where {R}
    @assert a.parent === SQ.F
    r = new{R}(coordinates(a,SQ), a, SQ)
    return r
  end
end

@doc Markdown.doc"""
    SubQuoElem(v::SRow{R}, SQ::SubQuo) where {R}

Return the element $\sum_i v[i] \cdot SQ[i]$.
"""
SubQuoElem(v::SRow{R}, SQ::SubQuo) where {R} = SubQuoElem{R}(v, SQ)

@doc Markdown.doc"""
    SubQuoElem(a::FreeModElem{R}, SQ::SubQuo) where {R}

Construct an element $v \in SQ$ that is represented by $a$.
"""
SubQuoElem(a::FreeModElem{R}, SQ::SubQuo) where {R} = SubQuoElem{R}(a, SQ)

elem_type(::SubQuo{T}) where {T} = SubQuoElem{T}
parent_type(::SubQuoElem{T}) where {T} = SubQuo{T}
elem_type(::Type{SubQuo{T}}) where {T} = SubQuoElem{T}
parent_type(::Type{SubQuoElem{T}}) where {T} = SubQuo{T}

function in(v::SubQuoElem, M::ModuleFP)
  return parent(v) === M
end

@doc Markdown.doc"""
    getindex(v::SubQuoElem, i::Int)

Let $v \in M$ with $v = \sum_i a[i] \cdot M[i]$. Return $a[i]$
"""
function getindex(v::SubQuoElem, i::Int)
  if isempty(coeffs(v))
    return zero(base_ring(v.parent))
  end
  return coeffs(v)[i]
end

@doc Markdown.doc"""
    coeffs(v::SubQuoElem)

Let $v \in M$. Return an `SRow` `a` such that $\sum_i a[i] \cdot M[i] = v$.
"""
function coeffs(v::SubQuoElem)
  return v.coeffs
end

@doc Markdown.doc"""
    repres(v::SubQuoElem)

Return a free module element that is a representative of `v`.
"""
function repres(v::SubQuoElem)
  return v.repres
end

@doc Markdown.doc"""
    Vector(v::SubQuoElem)

Return the coefficients of a representative of `v` as a Vector.
"""
function Vector(v::SubQuoElem)
  return Vector(repres(v))
end

@doc Markdown.doc"""
    groebner_basis(F::ModuleGens)

Return a Gröbner basis of `F` as an object of type `ModuleGens`.
"""
function groebner_basis(F::ModuleGens)
  singular_assure(F)
  if singular_generators(F).isGB
    return F
  end
  return ModuleGens(F.F, Singular.std(singular_generators(F)))
end

function show(io::IO, b::SubQuoElem)
  print(io, b.repres)
end

@doc Markdown.doc"""
    parent(b::SubQuoElem)

Let $b \in M$. Return $M$.
"""
parent(b::SubQuoElem) = b.parent

@doc Markdown.doc"""
    (R::SubQuo)(a::FreeModElem; check::Bool = true)

Return `a` as an element of `R`. If `check == true` (default) it is checked that `a` represents
indeed an element of `R`.
"""
function (R::SubQuo)(a::FreeModElem; check::Bool = true)
  if check
    b = R.sum.gens.SF(a)
    c = _reduce(b, singular_generators(std_basis(R.sum)))
    iszero(c) || error("not in the module")
  end
  return SubQuoElem(a, R)
end

@doc Markdown.doc"""
    (R::SubQuo)(a::SRow)

Return the subquotient element $\sum_i R[i] \cdot a[i] \in R$.
"""
function (R::SubQuo)(a::SRow)
  return SubQuoElem(a, R)
end

@doc Markdown.doc"""
    (R::SubQuo)(a::SubQuoElem)

Return `a` if it lives in `R`.
"""
function (R::SubQuo)(a::SubQuoElem)
  if parent(a) == R
    return a
  end
  error("illegal coercion")
end

@doc Markdown.doc"""
    index_of_gen(v::SubQuoElem)

Let $v \in G$ with $v$ the `i`th generator of $G$. Return `i`.
"""
function index_of_gen(v::SubQuoElem)
  @assert length(coeffs(v).pos) == 1
  @assert isone(coeffs(v).values[1])
  return coeffs(v).pos[1]
end

# function to check whether a free module element is in a particular free module
function check_parent(a::Union{FreeModElem,SubQuoElem}, b::Union{FreeModElem,SubQuoElem})
  if parent(a) !== parent(b)
    error("elements not compatible")
  end  
end

function +(a::SubQuoElem, b::SubQuoElem)
  check_parent(a,b)
  return SubQuoElem(coeffs(a)+coeffs(b), a.parent)
end
function -(a::SubQuoElem, b::SubQuoElem) 
  check_parent(a,b)
  return SubQuoElem(coeffs(a)-coeffs(b), a.parent)
end
-(a::SubQuoElem) = SubQuoElem(-coeffs(a), a.parent)
function *(a::MPolyElem_dec, b::SubQuoElem) 
  if parent(a) !== base_ring(parent(b))
    error("elements not compatible")
  end
  return SubQuoElem(a*coeffs(b), b.parent)
end
function *(a::MPolyElem, b::SubQuoElem) 
  if parent(a) !== base_ring(parent(b))
    error("elements not compatible")
  end
  return SubQuoElem(a*coeffs(b), b.parent)
end
function *(a::RingElem, b::SubQuoElem) 
  if parent(a) !== base_ring(parent(b))
    error("elements not compatible")
  end
  return SubQuoElem(a*coeffs(b), b.parent)
end
*(a::Int, b::SubQuoElem) = SubQuoElem(a*coeffs(b), b.parent)
*(a::Integer, b::SubQuoElem) = SubQuoElem(a*coeffs(b), b.parent)
*(a::fmpq, b::SubQuoElem) = SubQuoElem(a*coeffs(b), b.parent)
==(a::SubQuoElem, b::SubQuoElem) = iszero(a-b)

@doc Markdown.doc"""
    sub(F::FreeMod, O::Vector{<:FreeModElem}, task::Symbol = :none)

Return `S` as a submodule of `F`, where `S` is generated by `O`.
`S` is a represented as a subquotient module.
The elements of `O` must live in `F`.
If `task` is set to `:none` (default option) or to `:module` return only `S`.
If `task` is set to `:with_morphism` or to `:both` return also the canonical injection morphism
$S \to F$.
If `task` is set to `:store` the morphism is also cached.
If `task` is set to `:morphism` return only the morphism.
"""
function sub(F::FreeMod, O::Vector{<:FreeModElem}, task::Symbol = :none)
  s = SubQuo(F, O)
  emb = hom(s, F, O)
  Hecke.set_special(s, :canonical_inclusion => emb)
  (task == :none || task == :module) && return s
  task == :store && register_morphism!(emb)
  task == :morphism && return emb
  (task == :store || task == :both || task == :with_morphism) && return s, emb
  error("No valid option for task.")
end

@doc Markdown.doc"""
    sub(F::FreeMod, O::Vector{<:SubQuoElem}, task::Symbol = :none)

Return `S` as a submodule of `F`, where `S` is generated by `O`.
The embedding module of the parent of the elements of `O` must be `F`.
If `task` is set to `:none` (default option) or to `:module` return only `S`.
If `task` is set to `:with_morphism` or to `:both` return also the canonical injection morphism
$S \to F$.
If `task` is set to `:store` the morphism is also cached.
If `task` is set to `:morphism` return only the morphism.
"""
function sub(F::FreeMod, O::Vector{<:SubQuoElem}, task::Symbol = :none)
  s = SubQuo(F, [x.repres for x = O])
  return sub(F, s, task)
end

@doc Markdown.doc"""
    sub(F::FreeMod, s::SubQuo, task::Symbol = :none)

Return `s` as a submodule of `F`, that is the embedding free module of `s` must 
be `F` and `s` has no relations.
If `task` is set to `:none` (default option) or to `:module` return only `s`.
If `task` is set to `:with_morphism` or to `:both` return also the canonical injection morphism
$s \to F$.
If `task` is set to `:store` the morphism is also cached.
If `task` is set to `:morphism` return only the morphism.
"""
function sub(F::FreeMod, s::SubQuo, task::Symbol = :none)
  @assert !isdefined(s, :quo)
  @assert s.F === F
  emb = hom(s, F, [repres(x) for x in gens(s)])
  #emb = hom(s, F, [FreeModElem(x.repres.coords, F) for x in gens(s)])
  Hecke.set_special(s, :canonical_inclusion => emb)
  (task == :none || task == :module) && return s
  task == :store && register_morphism!(emb)
  task == :morphism && return emb 
  (task == :store || task == :both || task == :with_morphism) && return s, emb
  error("No valid option for task.")
end

@doc Markdown.doc"""
    sub(S::SubQuo, O::Vector{<:SubQuoElem}, task::Symbol = :none, check = true)

Compute a subquotient $T \le S$, where $T$ is generated by $O$. 
The elements of `O` must live in `S`.
If `task` is set to `:none` (default option) or to `:module` return only `T`.
If `task` is set to `:with_morphism` or to `:both` return also the canonical injection morphism
$T \to S$.
If `task` is set to `:store` the morphism is also cached.
If `task` is set to `:morphism` return only the morphism.
If `check` is set to `false` then it is not checked that the elements of `O` live in `S`.
"""
function sub(S::SubQuo, O::Vector{<:SubQuoElem}, task::Symbol = :none, check = true)
  if check
    @assert all(x -> x.parent === S, O)
  end
  t = SubQuo(S.F, [x.repres for x in O])
  if isdefined(S, :quo)
    t.quo = S.quo
    t.sum = sum(t.sub, t.quo)
  end
  emb = hom(t, S, O)
  Hecke.set_special(t, :canonical_inclusion => emb)
  (task == :none || task == :module) && return t
  task == :store && register_morphism!(emb)
  task == :morphism && return emb 
  (task == :store || task == :both || task == :with_morphism) && return t, emb
  error("No valid option for task.")
end

@doc Markdown.doc"""
    quo(F::FreeMod, O::Vector{<:FreeModElem}, task::Symbol = :none)

Compute $F / T$, where $T$ is generated by $O$.
The elements of `O` must live in `F`.
If `task` is set to `:with_morphism` or to `:both` return also the canonical projection morphism
$F \to F/T$.
If `task` is set to `:store` the morphism is also cached.
If `task` is set to `:morphism` return only the morphism.
"""
function quo(F::FreeMod, O::Vector{<:FreeModElem}, task::Symbol = :none)
  S = SubQuo(F, basis(F))
  Q = SubQuo(S, O)

  return return_quo_wrt_task(F, Q, task)
end

@doc Markdown.doc"""
    quo(F::FreeMod{T}, O::Vector{<:SubQuoElem{T}}, task::Symbol = :none) where T

Compute $F / T$, where $T$ is generated by $O$.
The embedding free module of the parent of the elements of `O` must be `F`.
If `task` is set to `:with_morphism` or to `:both` return also the canonical projection morphism
$F \to F/T$.
If `task` is set to `:store` the morphism is also cached.
If `task` is set to `:morphism` return only the morphism.
"""
function quo(F::FreeMod{T}, O::Vector{<:SubQuoElem{T}}, task::Symbol = :none) where T
  S = SubQuo(F, basis(F))
  Q = SubQuo{T}(S, [x.repres for x = O])
  
  return return_quo_wrt_task(F, Q, task)
end

@doc Markdown.doc"""
    quo(F::SubQuo, O::Vector{<:FreeModElem}, task::Symbol = :none)

Compute $F / T$, where $T$ is generated by $O$.
The elements of `O` must be elements of the embedding free module of `S`.
If `task` is set to `:with_morphism` or to `:both` return also the canonical projection morphism
$F \to F/T$.
If `task` is set to `:store` the morphism is also cached.
If `task` is set to `:morphism` return only the morphism.
"""
function quo(F::SubQuo, O::Vector{<:FreeModElem}, task::Symbol = :none)
  if length(O) > 0
    @assert parent(O[1]) === F.F
  end
  if isdefined(F, :quo)
    oscar_assure(F.quo.gens)
    s = Singular.Module(base_ring(F.quo.gens.SF), [F.quo.gens.SF(x) for x = [O; oscar_generators(F.quo.gens)]]...)
    Q = SubQuo(F.F, singular_generators(F.sub.gens), s)
    return return_quo_wrt_task(F, Q, task)
  end
  Q = SubQuo(F, O)
  return return_quo_wrt_task(F, Q, task)
end

@doc Markdown.doc"""
    quo(S::SubQuo, O::Vector{<:SubQuoElem}, task::Symbol = :none)

Compute $S / T$, where $T$ is generated by $O$.
If `task` is set to `:with_morphism` or to `:both` return also the canonical projection morphism
$S \to S/T$.
If `task` is set to `:store` the morphism is also cached.
If `task` is set to `:morphism` return only the morphism.
"""
function quo(S::SubQuo, O::Vector{<:SubQuoElem}, task::Symbol = :none)
  return quo(S, [x.repres for x = O], task)
end

@doc Markdown.doc"""
    quo(S::SubQuo, T::SubQuo, task::Symbol = :none)

Compute $S / T$.
If `task` is set to `:with_morphism` or to `:both` return also the canonical projection morphism
$S \to S/T$.
If `task` is set to `:store` the morphism is also cached.
If `task` is set to `:morphism` return only the morphism.
"""
function quo(S::SubQuo, T::SubQuo, task::Symbol = :none)
#  @assert !isdefined(T, :quo)
  # TODO @assert S.quo == T.quo or too expensive?
  Q = SubQuo(S, oscar_generators(T.sum.gens))
  return return_quo_wrt_task(S, Q, task)
end

@doc Markdown.doc"""
    quo(F::FreeMod{R}, T::SubQuo{R}, task::Symbol = :none) where R

Compute $F / T$.
If `task` is set to `:with_morphism` or to `:both` return also the canonical projection morphism
$F \to F/T$.
If `task` is set to `:store` the morphism is also cached.
If `task` is set to `:morphism` return only the morphism.
"""
function quo(F::FreeMod{R}, T::SubQuo{R}, task::Symbol = :none) where R
  @assert !isdefined(T, :quo)
  return quo(F, gens(T), task)
end

@doc Markdown.doc"""
    return_quo_wrt_task(M::ModuleFP, Q::ModuleFP, task)

This helper function returns the module `Q = M / N` for some `N` 
along with the canonical projection morphism $M \to Q$ according to the 
given `task`.
"""
function return_quo_wrt_task(M::ModuleFP, Q::ModuleFP, task)
  if task == :none || task == :module
    return Q
  else
    pro = hom(M, Q, gens(Q))
    task == :store && register_morphism!(pro)
    task == :morphism && return pro
    return Q, pro
  end
end

@doc Markdown.doc"""
    syzygy_module(F::ModuleGens; sub = FreeMod(base_ring(F.F), length(oscar_generators(F))))
"""
function syzygy_module(F::ModuleGens; sub = FreeMod(base_ring(F.F), length(oscar_generators(F))))
  F[Val(:S), 1] #to force the existence of F.S
  s = Singular.syz(singular_generators(F)) # TODO syz is sometimes too slow, example [8*x^2*y^2*z^2 + 13*x*y*z^2 12*x^2 + 7*y^2*z; 13*x*y^2 + 12*y*z^2 4*x^2*y^2*z + 8*x*y*z; 9*x*y^2 + 4*z 12*x^2*y*z^2 + 9*x*y^2*z]
  return SubQuo(sub, s)
end

@doc Markdown.doc"""
    gens(M::SubQuo{T}) where T

Return the generators of `M`.
"""
function gens(M::SubQuo{T}) where T
  return [gen(M,i) for i=1:ngens(M)]
end

@doc Markdown.doc"""
    gen(M::SubQuo{T}, i::Int) where T

Return the `i`th generator of `M`.
"""
function gen(M::SubQuo{T}, i::Int) where T
  R = base_ring(M)
  v::SRow{T} = sparse_row(R)
  v.pos = [i]
  v.values = [R(1)]
  return SubQuoElem{T}(v, M)
end

@doc Markdown.doc"""
    ngens(M::SubQuo)

Return the number of generators of `M`.
"""
ngens(M::SubQuo) = ngens(M.sub)

@doc Markdown.doc"""
    base_ring(M::SubQuo)

Given an `R`-module `M`, return `R`.
"""
base_ring(M::SubQuo) = base_ring(M.F)

@doc Markdown.doc"""
    zero(M::SubQuo)

Return the zero element of `M`.
"""
zero(M::SubQuo) = SubQuoElem(zero(M.F), M)

@doc Markdown.doc"""
    Base.iszero(F::SubQuo)

Check if `F` is the zero module.
"""
function Base.iszero(F::SubQuo)
  return all(iszero, gens(F))
end

@doc Markdown.doc"""
    Base.getindex(F::SubQuo, i::Int)

Return the `i`th generator of `F`.
"""
function Base.getindex(F::SubQuo, i::Int)
  i == 0 && return zero(F)
  return gen(F, i)
end

function Base.iterate(F::ModuleGens, i::Int = 1)
  if i>length(F)
    return nothing
  else
    return F[i], i+1
  end
end
Base.eltype(::ModuleGens{T}) where {T} = FreeModElem{T} 

#??? A scalar product....
function *(a::FreeModElem, b::Vector{FreeModElem})
  @assert dim(parent(a)) == length(b)
  s = zero(parent(a))
  for (p,v) = a.coords
    s += v*b[p]
  end
  return s
end

@doc Markdown.doc"""
    presentation(M::SubQuo)

Return a free presentation of `M`. 

# Examples
"""
function presentation(SQ::SubQuo)
  #A+B/B is generated by A and B
  #the relations are A meet B? written wrt to A
  R = base_ring(SQ)
  F = FreeMod(R, ngens(SQ.sub))
  q = elem_type(F)[]
  if isgenerated_by_standard_unit_vectors(SQ.sub)
    if isdefined(SQ, :quo)
      q = [FreeModElem(coords(g), F) for g in gens(SQ.quo)]
    end
  else
    s = syzygy_module(SQ.sum.gens)
    #TODO: wait for Hans to release Modulo(A, B) that does exactly this
    c = collect(s.sub.gens)
    #q = elem_type(F)[]

    for x = c
      b = sparse_row(R)
      e = zero(SQ.F)
      for (i,v) = x.coords
        if i>ngens(SQ)
          break
        end
        e += v*gen(SQ, i).repres
        push!(b.pos, i)
        push!(b.values, v)
      end
      if length(b) == 0
        continue
      end
      push!(q, FreeModElem(b, F))
    end
  end
  #want R^a -> R^b -> SQ -> 0
  #TODO sort decoration and fix maps, same decoration should be bundled (to match pretty printing)
  G = FreeMod(R, length(q))
  h_G_F = hom(G, F, q)
  h_F_SQ = hom(F, SQ, gens(SQ)) # DO NOT CHANGE THIS LINE, see present and preimage

  Z = FreeMod(F.R, 0)
  Hecke.set_special(Z, :name => "Zero")
  h_SQ_Z = hom(SQ, Z, [zero(Z) for i=1:ngens(SQ)])
  return Hecke.ChainComplex(Oscar.ModuleFP, Oscar.ModuleMap[h_G_F, h_F_SQ, h_SQ_Z], check = false)
end

@doc Markdown.doc"""
    presentation(F::FreeMod)

Return a free presentation of $F$.

# Examples
"""
function presentation(F::FreeMod)
  Z = FreeMod(F.R, 0)
  Hecke.set_special(Z, :name => "Zero")
  return Hecke.ChainComplex(ModuleFP, ModuleMap[hom(Z, F, FreeModElem[]), hom(F, F, gens(F)), hom(F, Z, [zero(Z) for i=1:ngens(F)])], check = false)
end

@doc Markdown.doc"""
    present_as_cokernel(SQ::SubQuo, task::Symbol = :none)

Return a subquotient $M = R^n / im(f) $, i.e. $M = \text{coker}(f)$, such that
$M \cong SQ$.
If `task` is set to `:with_morphism` or to `:both` then return also an isomorphism $M \to SQ$. Calling `inv()`
on this isomorphism is cheap.
If `task` is set to `:store` then the isomorphism is cached.
If `task` is set to `:morphism` then return only the isomorphism.

# Examples
"""
function present_as_cokernel(SQ::SubQuo, task::Symbol = :none)
  chainComplex = presentation(SQ)
  R_b = obj(chainComplex, 1)
  f = map(chainComplex, 1)
  g = map(chainComplex, 2)
  presentation_module = quo(R_b, image(f)[1])

  if task == :none
    return presentation_module
  end
  
  # The isomorphism is just the identity matrix
  isomorphism = hom(presentation_module, SQ, [g(x) for x in gens(R_b)])
  inverse_isomorphism = hom(SQ, presentation_module, [presentation_module[i] for i=1:ngens(SQ)])
  isomorphism.inverse_isomorphism = inverse_isomorphism

  if task == :store
    register_morphism!(isomorphism)
    register_morphism!(inverse_isomorphism)
  end
  task == :morphism && return isomorphism
  
  return presentation_module, isomorphism
end

@doc Markdown.doc"""
    is_equal_with_morphism(M::SubQuo{T}, N::SubQuo{T}, task::Symbol = :none) where {T}

If $M = N$ (mathematically, but with (possibly) different generating systems), return $\phi : M \to N$ 
which is mathematically the identity. 
If `task == :inverse` also the inverse map is computed and cached (in the morphism).
If `task == :store` the inverse map is also cached in `M` and `N`.
"""
function is_equal_with_morphism(M::SubQuo{T}, N::SubQuo{T}, task::Symbol = :none) where {T}
  @assert M == N

  M_to_N = hom(M, N, [SubQuoElem(coordinates(m.repres, N), N) for m in gens(M)])

  if task == :store || task == :inverse
    N_to_M = hom(N, M, [SubQuoElem(coordinates(n.repres, M), M) for n in gens(N)])
    M_to_N.inverse_isomorphism = N_to_M
    N_to_M.inverse_isomorphism = M_to_N

    if task == :store
      register_morphism!(M_to_N) 
      register_morphism!(N_to_M)
    end
  end
  
  return M_to_N
end

mutable struct SubQuoHom{T1, T2} <: ModuleMap{T1, T2}
  matrix::MatElem
  header::Hecke.MapHeader
  im::Vector
  inverse_isomorphism::ModuleMap

  function SubQuoHom{T1,T2}(D::SubQuo, C::ModuleFP, im::Vector) where {T1,T2}
    @assert length(im) == ngens(D)
    @assert all(x-> parent(x) === C, im)

    r = new{T1, T2}()
    r.header = Hecke.MapHeader(D, C)
    r.header.image = x->image(r, x)
    r.header.preimage = x->preimage(r, x)
    if C isa FreeMod
      r.im = Vector{FreeModElem}(im)
    elseif C isa SubQuo
      r.im = Vector{SubQuoElem}(im)
    else
      r.im = im
    end

    return r
  end
end

@doc Markdown.doc"""
    SubQuoHom(D::SubQuo, C::ModuleFP, im::Vector)

Return the morphism $D \to C$ for a subquotient $D$ where `D[i]` is mapped to `im[i]`.
In particular, `length(im) == ngens(D)` must hold.
"""
SubQuoHom(D::SubQuo, C::ModuleFP, im::Vector) = SubQuoHom{typeof(D), typeof(C)}(D, C, im)

@doc Markdown.doc"""
    SubQuoHom(D::SubQuo, C::ModuleFP, mat::MatElem)

Return the morphism $D \to C$ corresponding to the given matrix, where $D$ is a subquotient.
`mat` must have `ngens(D)` many rows and `ngens(C)` many columns.
"""
function SubQuoHom(D::SubQuo, C::ModuleFP, mat::MatElem)
  @assert nrows(mat) == ngens(D)
  @assert ncols(mat) == ngens(C)
  if typeof(C) <: FreeMod
    hom = SubQuoHom(D, C, [FreeModElem(sparse_row(mat[i,:]), C) for i=1:ngens(D)])
    return hom
  else
    hom = SubQuoHom(D, C, [SubQuoElem(sparse_row(mat[i,:]), C) for i=1:ngens(D)])
    return hom
  end
end

@doc Markdown.doc"""
    matrix(f::SubQuoHom)

Return the matrix corresponding to `f`. 
The matrix is cached.
"""
function matrix(f::SubQuoHom)
  if !isdefined(f, :matrix)
    D = domain(f)
    C = codomain(f)
    R = base_ring(D)
    matrix = zero_matrix(R, ngens(D), ngens(C))
    for i=1:ngens(D), j=1:ngens(C)
      matrix[i,j] = f.im[i][j]
    end
    f.matrix = matrix
  end
  return f.matrix
end

function show_morphism(f::ModuleMap)
  display(matrix(f))
end

@doc Markdown.doc"""
    hom_tensor(G::ModuleFP, H::ModuleFP, A::Vector{ <: ModuleMap})

Let $G = G_1 \otimes \cdot \otimes G_n$, $H = H_1 \otimes \cdot \otimes H_n$ and `A` an array of morphisms
$f_1, \cdot, f_n$ with $f_i : G_i \to H_i$. Return then $f_1 \otimes \cdot \otimes f_n$.
"""
function hom_tensor(G::ModuleFP, H::ModuleFP, A::Vector{ <: ModuleMap})
  tG = get_special(G, :tensor_product)
  tG === nothing && error("both modules must be tensor products")
  tH = get_special(H, :tensor_product)
  tH === nothing && error("both modules must be tensor products")
  @assert length(tG) == length(tH) == length(A)
  @assert all(i-> domain(A[i]) === tG[i] && codomain(A[i]) === tH[i], 1:length(A))
  #gens of G are G[i][j] tensor G[h][l] for i != h and all j, l
  #such a pure tensor is mapped to A[i](G[i][j]) tensor A[h](G[j][l])
  #thus need the pure map - and re-create the careful ordering of the generators as in the 
  # constructor
  #store the maps? and possibly more data, like the ordeing
  decompose_G = get_special(G, :tensor_generator_decompose_function)
  pure_H = get_special(H, :tensor_pure_function)
  function map_gen(g) # Is there something that generalizes FreeModElem and SubQuoElem?
    g_decomposed = decompose_G(g)
    image_as_tuple = Tuple(f(x) for (f,x) in zip(A,g_decomposed))
    res = pure_H(image_as_tuple)
    return res
  end
  return hom(G, H, map(map_gen, gens(G)))
end

@doc Markdown.doc"""
    hom_prod_prod(G::ModuleFP, H::ModuleFP, A::Matrix{<:ModuleMap})

Let $G = G_1 \oplus \cdot \oplus G_n$, $H = H_1 \oplus \cdot \oplus H_m$ and $A = (f_{ij})_{1\le i\le n,1\le j\le m}$ with 
$f_{ij} : G_i \to H_j$ morphisms. Return the morphism $f : G \to H$ corresponding to $A$.
"""
function hom_prod_prod(G::ModuleFP, H::ModuleFP, A::Matrix{<:ModuleMap})
  tG = get_special(G, :direct_product)
  tG === nothing && error("both modules must be direct products")
  tH = get_special(H, :direct_product)
  tH === nothing && error("both modules must be direct products")
  @assert length(tG) == size(A, 1) && length(tH) == size(A, 2)
  @assert all(ij -> domain(A[ij[1],ij[2]]) === tG[ij[1]] && codomain(A[ij[1],ij[2]]) === tH[ij[2]], Base.Iterators.ProductIterator((1:size(A, 1), 1:size(A, 2))))
  #need the canonical maps..., maybe store them as well?
  return hom(G,H,[Base.sum([Hecke.canonical_injection(H,j)(Base.sum([A[i,j](Hecke.canonical_projection(G,i)(g)) for i=1:length(tG)])) for j=1:length(tH)]) for g in gens(G)])
end
# hom(prod -> X), hom(x -> prod)
# if too much time: improve the hom(A, B) in case of A and/or B are products - or maybe not...
# tensor and hom functors for chain complex
# dual: ambig: hom(M, R) or hom(M, Q(R))?

@doc Markdown.doc"""
    coordinates(a::FreeModElem, SQ::SubQuo)::Union{Nothing,Oscar.SRow}

Compute a sparse row `r` such that `a` is a representative of `SubQuoElem(r, SQ)`.
If no such `r` exists, `nothing` is returned.
"""
function coordinates(a::FreeModElem, SQ::SubQuo)::Union{Nothing,Oscar.SRow}
  if iszero(a)
    return sparse_row(base_ring(parent(a)))
  end
  oscar_assure(SQ.sub.gens)
  if isdefined(SQ, :quo)
    oscar_assure(SQ.quo.gens)
    generators = sum(SQ.sub, SQ.quo)
  else
    generators = SQ.sub
  end
  S = singular_generators(generators.gens)
  b = ModuleGens([a], SQ.sum.gens.SF)
  singular_assure(b)
  s, r = Singular.lift(S, singular_generators(b))
  if Singular.ngens(s) == 0 || iszero(s[1])
    return nothing
  end
  Rx = base_ring(SQ)
  return sparse_row(Rx, s[1], 1:ngens(SQ))
end

@doc Markdown.doc"""
    represents_element(a::FreeModElem, SQ::SubQuo)

Check if `a` represents an element `SQ`.
"""
function represents_element(a::FreeModElem, SQ::SubQuo)
  return !isnothing(coordinates(a,SQ))
end

hom(D::SubQuo, C::ModuleFP, A::Vector) = SubQuoHom(D, C, A)

@doc Markdown.doc"""
    image(f::SubQuoHom, a::SubQuoElem)

Return $f(a)$.
"""
function image(f::SubQuoHom, a::SubQuoElem)
  # TODO matrix vector multiplication
  @assert a.parent === domain(f)
  i = zero(codomain(f))
  b = coeffs(a)
  for (p,v) = b
    i += v*f.im[p]
  end
  return i
end

@doc Markdown.doc"""
    image(f::SubQuoHom, a::FreeModElem)

Return $f(a)$. `a` must represent an element in the domain of `f`.
"""
function image(f::SubQuoHom, a::FreeModElem)
  return image(f, SubQuoElem(a, domain(f)))
end

@doc Markdown.doc"""
    preimage(f::SubQuoHom, a::Union{SubQuoElem,FreeModElem})

Compute a preimage of `a` under `f`.
"""
function preimage(f::SubQuoHom, a::Union{SubQuoElem,FreeModElem})
  @assert parent(a) === codomain(f)
  D = domain(f)
  i = zero(D)
  b = coordinates(typeof(a) <: FreeModElem ? a : a.repres, image(f)[1])
  for (p,v) = b
    i += v*gen(D, p)
  end
  return i
end

(f::SubQuoHom)(a::FreeModElem) = image(f, a)
(f::SubQuoHom)(a::SubQuoElem) = image(f, a)

@doc Markdown.doc"""
    iszero(f::SubQuoElem)

Return `true` if `f` is zero, `false` otherwise.
"""
function iszero(a::SubQuoElem)
  C = parent(a)
  if !isdefined(C, :quo)
    return iszero(a.repres)
  end
  x = _reduce(C.quo.gens.SF(a.repres), singular_generators(std_basis(C.quo)))
  return iszero(x)
end

@doc Markdown.doc"""
    hom(F::FreeMod, G::FreeMod)

Return a subquotient $S$ such that $\text{Hom}(F,G) \cong S$ along with a function 
that converts elements from $S$ into morphisms $F \to G$.
"""
function hom(F::FreeMod, G::FreeMod)
  @assert base_ring(F) === base_ring(G)
  GH = FreeMod(F.R, rank(F) * rank(G))
  GH.S = [Symbol("($i -> $j)") for i = F.S for j = G.S]

  #list is g1 - f1, g2-f1, g3-f1, ...
  X = Hecke.MapParent(F, G, "homomorphisms")
  n = ngens(F)
  m = ngens(G)
  R = base_ring(F)
  function im(x::FreeModElem)
    return hom(F, G, [FreeModElem(x.coords[R, (i-1)*m+1:i*m], G) for i=1:n])
  end
  function pre(h::FreeModuleHom)
    s = sparse_row(F.R)
    o = 0
    for i=1:n
      for (p,v) = h(gen(F, i)).coords
        push!(s.pos, o+p)
        push!(s.values, v)
      end
      o += m
    end
    return FreeModElem(s, GH)
  end
  to_hom_map = Hecke.MapFromFunc(im, pre, GH, X)
  Hecke.set_special(GH, :show => Hecke.show_hom, :hom => (F, G), :module_to_hom_map => to_hom_map)
  return GH, to_hom_map
end

@doc Markdown.doc"""
    kernel(h::FreeModuleHom)

Compute the kernel $K$ of `h` along with the inclusion morphism 
of $K$ into the domain of `h`.
"""
function kernel(h::FreeModuleHom)  #ONLY for free modules...
  G = domain(h)
  R = base_ring(G)
  if ngens(G) == 0
    s = sub(G, gens(G))
    return s, hom(s, G, gens(G))
  end
  g = map(h, basis(G))
  if isa(codomain(h), SubQuo)
    g = [x.repres for x = g]
    if isdefined(codomain(h), :quo)
      append!(g, collect(codomain(h).quo.gens))
    end
  end
  #TODO allow sub-quo here as well
  b = ModuleGens(g)
  k = syzygy_module(b)
  if isa(codomain(h), SubQuo)
    s = collect(k.sub.gens)
    k = sub(G, [FreeModElem(x.coords[R,1:dim(G)], G) for x = s])
  else
    #the syzygie_module creates a new free module to work in
    k = sub(G, [FreeModElem(x.coords, G) for x = collect(k.sub.gens)])
  end
  @assert k.F === G
  c = collect(k.sub.gens)
  return k, hom(k, parent(c[1]), c)
end

@doc Markdown.doc"""
    image(h::FreeModuleHom)

Compute the image of `h`. Return also the inclusion map into the codomain of `h`.
"""
function image(h::FreeModuleHom)
  si = [x for x = map(h, basis(domain(h))) if !iszero(x)]
  s = sub(codomain(h), si)
  return s, hom(s, codomain(h), si)
end

@doc Markdown.doc"""
    image(h::SubQuoHom)

Compute the image of `h`. Return also the inclusion map into the codomain of `h`.
"""
function image(h::SubQuoHom)
  s = sub(codomain(h), h.im)
  return s, hom(s, codomain(h), h.im)
end

@doc Markdown.doc"""
    kernel(h::SubQuoHom)

Compute the kernel $K$ of `h` along with the inclusion morphism 
of $K$ into the domain of `h`.
"""
function kernel(h::SubQuoHom)
  D = domain(h)
  R = base_ring(D)
  F = FreeMod(R, ngens(D))
  hh = hom(F, codomain(h), map(h, gens(D)))
  k = kernel(hh)
  @assert domain(k[2]) === k[1]
  @assert codomain(k[2]) === F
  hh = hom(F, D, gens(D))
  im::Vector{SubQuoElem} = map(x->hh(k[2](x)), gens(k[1]))
  k = sub(D, im)
  return k, hom(k, D, im)
end

@doc Markdown.doc"""
    free_resolution(F::FreeMod)

Return a free resolution of `F`.

# Examples
"""
function free_resolution(F::FreeMod)
  return presentation(F)
end

@doc Markdown.doc"""
    free_resolution(M::SubQuo, limit::Int = -1)

Return a free resolution of `M`. 

If `limit != -1`, the free resolution
is only computed up to the `limit`-th free module.

# Examples
"""
function free_resolution(M::SubQuo, limit::Int = -1)
  p = presentation(M)
  mp = [map(p, j) for j=1:length(p)]
  while true
    k, mk = kernel(mp[1])
    nz = findall(x->!iszero(x), gens(k))
    if length(nz) == 0 
      Z = FreeMod(base_ring(M), 0)
      Hecke.set_special(Z, :name => "Zero")
      h = hom(Z, domain(mp[1]), FreeModElem[])
      insert!(mp, 1, h)
      break
    elseif limit != -1 && length(mp) > limit
      break
    end
    F = FreeMod(base_ring(M), length(nz))
    g = hom(F, codomain(mk), collect(k.sub.gens)[nz])
    insert!(mp, 1, g)
  end
  return Hecke.ChainComplex(ModuleFP, mp, check = false, direction = :right)
end

function Hecke.ring(I::MPolyIdeal)
  return parent(gen(I, 1))
end

@doc Markdown.doc"""
    free_resolution(I::MPolyIdeal)

Compute a free resolution of `I`.

# Examples
"""
function free_resolution(I::MPolyIdeal)
  F = free_module(Hecke.ring(I), 1)
  S = sub(F, [x * gen(F, 1) for x = gens(I)])
  n = Hecke.find_name(I)
  if n !== nothing
    AbstractAlgebra.set_name!(S, string(n))
  end
  return free_resolution(S)
end

@doc Markdown.doc"""
    free_resolution(Q::MPolyQuo)

Compute a free resolution of `Q`.

# Examples
"""
function free_resolution(Q::MPolyQuo)
  F = free_module(Q, 1)
  q = quo(F, [x * gen(F, 1) for x = gens(Q.I)])
  n = Hecke.find_name(Q)
  if n !== nothing
    AbstractAlgebra.set_name!(q, String(n))
  end
  return free_resolution(q)
end

@doc Markdown.doc"""
    iszero(f::ModuleMap)

Return true iff `f` is the zero map.
"""
function iszero(f::ModuleMap)
  return all(iszero, map(f, gens(domain(f))))
end

@doc Markdown.doc"""
    hom(M::ModuleFP, N::ModuleFP, alg::Symbol=:maps)

Return a subquotient $S$ such that $\text{Hom}(M,N) \cong S$ along with a function 
that converts elements from $S$ into morphisms $M \to N$.
If `alg` is `:matrices` a different implementation that is using matrices instead of maps is used.
"""
function hom(M::ModuleFP, N::ModuleFP, alg::Symbol=:maps)  
  if alg == :matrices && typeof(M) <: SubQuo && typeof(N) <: SubQuo
    return hom_matrices(M,N,false)
  end
  p1 = presentation(M)
  p2 = presentation(N)
  k, mk = kernel(map(p2, 1))
  #Janko: have R^t1 -- g1 = map(p2, 0) -> R^t0 -> G
  #kernel g1: k -> R^t1
  #source: Janko's CA script: https://www.mathematik.uni-kl.de/~boehm/lehre/17_CA/ca.pdf
  F = FreeMod(base_ring(M), ngens(k))
  g2 = hom(F, codomain(mk), collect(k.sub.gens)) #not clean - but maps not (yet) working
  #step 2
  H_s0_t0, mH_s0_t0 = hom(domain(map(p1, 2)), domain(map(p2, 2)))
  H_s1_t1, mH_s1_t1 = hom(domain(map(p1, 1)), domain(map(p2, 1)))
  D, pro, emb = direct_product(H_s0_t0, H_s1_t1, task = :both)

  H_s1_t0, mH_s1_t0 = hom(domain(map(p1, 1)), domain(map(p2, 2)))

  delta = hom(D, H_s1_t0, [preimage(mH_s1_t0, map(p1, 1)*mH_s0_t0(pro[1](g))-mH_s1_t1(pro[2](g))*map(p2, 1)) for g = gens(D)])

  H_s0_t1, mH_s0_t1 = hom(domain(map(p1, 2)), domain(map(p2, 1)))
  H_s1_t2, mH_s1_t2 = hom(domain(map(p1, 1)), F)

  E, pr = direct_product(H_s0_t1, H_s1_t2, task = :prod)

  rho = hom(E, D, [emb[1](preimage(mH_s0_t0, mH_s0_t1(pr[1](g))*map(p2, 1))) + 
                   emb[2](preimage(mH_s1_t1, map(p1, 1)*mH_s0_t1(pr[1](g)) - mH_s1_t2(pr[2](g))*g2)) for g = gens(E)])
  #need quo(kern(delta), image(rho))
 
  kDelta = kernel(delta)

  psi = kDelta[2]*pro[1]
  #psi = hom(kDelta[1], H_s0_t0, [psi(g) for g = gens(kDelta[1])])

  H = quo(sub(D, kDelta[1]), image(rho)[1])

  #x in ker delta: mH_s0_t0(pro[1](x)) should be a hom from M to N
  function im(x::SubQuoElem)
    @assert parent(x) === H
    #return SubQuoHom(M, N, mH_s0_t0(pro[1](x.repres)).matrix)
    return hom(M, N, [map(p2, 2)(mH_s0_t0(pro[1](x.repres))(preimage(map(p1, 2), g))) for g = gens(M)])
  end

  function pre(f::ModuleMap)
    @assert domain(f) === M
    @assert codomain(f) === N
    Rs0 = domain(map(p1, 2))
    Rt0 = domain(map(p2, 2))
    g = hom(Rs0, Rt0, [preimage(map(p2, 2), f(map(p1, 2)(g))) for g = gens(Rs0)])

    #return H(preimage(psi, (preimage(mH_s0_t0, g))).repres)
    return SubQuoElem(repres(preimage(psi, (preimage(mH_s0_t0, g)))), H)
    #return SubQuoElem(preimage(kDelta[2], emb[1](preimage(mH_s0_t0, g))).repres, H)
    #return SubQuoElem(emb[1](preimage(mH_s0_t0, g)), H) #???
  end
  to_hom_map = MapFromFunc(im, pre, H, Hecke.MapParent(M, N, "homomorphisms"))
  Hecke.set_special(H, :show => Hecke.show_hom, :hom => (M, N), :module_to_hom_map => to_hom_map)
  return H, to_hom_map
end

@doc Markdown.doc"""
    homomorphism(f::Union{SubQuoElem,FreeModElem})

If `f` is an element in a module created via `hom(M,N)` for some `M` and `N`, 
return the morphism $\phi : M \to N$ that corresponds to `f`.
"""
function homomorphism(f::Union{SubQuoElem,FreeModElem})
  H = f.parent
  to_hom_map = get_special(H, :module_to_hom_map)
  to_hom_map === nothing && error("element doesn't live in a hom module")  
  return to_hom_map(f)
end

@doc Markdown.doc"""
    module_elem(H::ModuleFP, phi::ModuleMap)

Let `H` be created via `hom(M,N)` for some `M` and `N`. Return 
the element in `H` corresponding to `phi`.
"""
function module_elem(H::ModuleFP, phi::ModuleMap)
  to_hom_map = get_special(H, :module_to_hom_map)
  to_hom_map === nothing && error("module must be a hom module")
  map_to_hom = to_hom_map.g
  return map_to_hom(phi)
end

#TODO
#  replace the +/- for the homs by proper constructors for homs and direct sums
#  relshp to store the maps elsewhere

@doc Markdown.doc"""
    *(h::ModuleMap, g::ModuleMap)

Return the composition $g \circ h$.
"""
function *(h::ModuleMap, g::ModuleMap)
  @assert codomain(h) === domain(g)
  return hom(domain(h), codomain(g), [g(h(x)) for x = gens(domain(h))])
end
-(h::FreeModuleHom, g::FreeModuleHom) = hom(domain(h), codomain(h), [h(x) - g(x) for x = gens(domain(h))])
+(h::FreeModuleHom, g::FreeModuleHom) = hom(domain(h), codomain(h), [h(x) + g(x) for x = gens(domain(h))])


@doc Markdown.doc"""
    restrict_codomain(H::ModuleMap, M::SubQuo)

Return, if possible, a homomorphism, which is mathematically identical to `H`,
but has codomain `M`. `M` has to be a submodule of the codomain of `H`.
"""
function restrict_codomain(H::ModuleMap, M::SubQuo)
  @assert typeof(codomain(H)) <: SubQuo
  return hom(domain(H), M, map(v -> SubQuoElem(v, M), map(x -> H(x).repres, gens(domain(H)))))
end

@doc Markdown.doc"""
    restrict_domain(H::SubQuoHom, M::SubQuo)

Restrict the morphism `H` to `M`. For this `M` has to be a submodule
of the domain of `H`. The relations of `M` must be the relations of 
the domain of `H`.
"""
function restrict_domain(H::SubQuoHom, M::SubQuo)
  for i in M.outgoing_morphisms
    if codomain(i) === domain(H)
      return i*H
    end
  end
  # else there is no cached map
  if ngens(M) > 0
    @assert M.quo == domain(H).quo
  end
  i = sub(domain(H), map(m -> SubQuoElem(repres(m), domain(H)), gens(M)), :store, false)[2]
  return i*H
end

@doc Markdown.doc"""
    Base.inv(H::ModuleMap)

Compute $H^{-1}$. `H` must be bijective.
"""
function Base.inv(H::ModuleMap)
  if isdefined(H, :inverse_isomorphism)
    return H.inverse_isomorphism
  end
  @assert isbijective(H)
  N = domain(H)
  M = codomain(H)

  Hinv = hom(M,N, [preimage(H,m) for m in gens(M)])
  Hinv.inverse_isomorphism = H
  H.inverse_isomorphism = Hinv

  return Hinv
end

##################################################
<<<<<<< HEAD
# direct sum
##################################################
@doc Markdown.doc"""
    direct_sum(F::FreeMod{T}...; task::Symbol = :none) where T

Given free modules $F_1\dots F_n$, return the direct sum $\bigoplus_{i=1}^n F_i$.

Additionally, return a vector containing
- the canonical injections  $F_i\rightarrow\bigoplus_{i=1}^n F_i$ if `task = :sum",
- the canonical projections  $\bigoplus_{i=1}^n F_i\rightarrow F_i$ if `task = :product",
- the canonical injections and projections if `task = :both".
"""
function direct_sum(F::FreeMod{T}...; task::Symbol = :none) where {T}
  return direct_product(F...; task)
end

##################################################
=======
>>>>>>> e58e38c4
# direct product
##################################################
@doc Markdown.doc"""
    direct_product(F::FreeMod{T}...; task::Symbol = :none) where T

Given free modules $F_1\dots F_n$, return the direct sum $\bigoplus_{i=1}^n F_i$.

Additionally, return a vector containing
- the canonical injections  $F_i\rightarrow\bigoplus_{i=1}^n F_i$ if `task = :sum",
- the canonical projections  $\bigoplus_{i=1}^n F_i\rightarrow F_i$ if `task = :product",
- the canonical injections and projections if `task = :both".
"""
function direct_product(F::FreeMod{T}...; task::Symbol = :none) where {T}
  R = base_ring(F[1])
  G = FreeMod(R, Base.sum([rank(f) for f = F]))
  G.S = []
  for i = 1:length(F)
    s = "("
    for j=1:i-1
      s *= "0, "
    end
    e = ""
    if i<length(F)
      e*=", "
    end
    for j=i+1:length(F)-1
      e *= "0, "
    end
    if i<length(F)
      e *= "0"
    end
    e*=")"

    for t = F[i].S
      push!(G.S, Symbol(s*string(t)*e))
    end
  end
  Hecke.set_special(G, :show => Hecke.show_direct_product, :direct_product => F)
  emb = []
  pro = []
  projection_dictionary = IdDict{Int,ModuleMap}()
  injection_dictionary = IdDict{Int,ModuleMap}()
  Hecke.set_special(G, :projection_morphisms => projection_dictionary, :injection_morphisms => injection_dictionary)
  i = 0
  for f = F
    if task in [:sum, :both]
      push!(emb, hom(f, G, [gen(G, j+i) for j=1:ngens(f)]))
      injection_dictionary[length(emb)] = emb[length(emb)]
    end
    if task in [:prod, :both]
      push!(pro, hom(G, f, vcat(elem_type(f)[zero(f) for j=1:i], gens(f), elem_type(f)[zero(f) for j=i+ngens(f)+1:ngens(G)])))
      projection_dictionary[length(pro)] = pro[length(pro)]
    end
    i += ngens(f)
  end
  if task == :none
    return G
  elseif task == :sum
    return G, emb
  elseif task == :prod
    return G, pro
  elseif task == :both
    return G, pro, emb
  end
end

@doc Markdown.doc"""
    direct_product(G::ModuleFP...; task::Symbol = :none)

Given modules $G_i$ compute the direct product $P := G_1\oplus \cdots \oplus G_n$.
If `task` is set to ":prod", an array of maps $\phi_1, \cdot, \phi_n$ is returned such
that $\phi_i$ is the canonical projection $P \to G_i$.
If `task` is set to ":sum", an array of maps $\psi_1, \cdot, \psi_n$ is returned such 
that $\psi_i$ is the canonical injection $G_i \to P$.
If `task` is set to ":both", both, the array of projections and the array of injections,
are returned (with projections first).
"""
function direct_product(G::ModuleFP...; task::Symbol = :none)
  F, pro, mF = direct_product([free_module(x) for x = G]..., task = :both)
  s, emb_sF = sub(F, vcat([[mF[i](y) for y = gens(G[i], free_module(G[i]))] for i=1:length(G)]...), :both)
  q::Vector{FreeModElem} = vcat([[mF[i](y) for y = rels(G[i])] for i=1:length(G)]...)
  pro_quo = nothing
  if length(q) != 0
    s, pro_quo = quo(s, q, :both)
  end
  Hecke.set_special(s, :show => Hecke.show_direct_product, :direct_product => G)
  projection_dictionary = IdDict{Int,ModuleMap}()
  injection_dictionary = IdDict{Int,ModuleMap}()
  Hecke.set_special(s, :projection_morphisms => projection_dictionary, :injection_morphisms => injection_dictionary)
  if task == :none
    return s
  end
  if task == :prod || task != :sum
    if pro_quo === nothing
      for i=1:length(pro)
        pro[i] = hom(s, G[i], [G[i](pro[i](emb_sF(gen))) for gen in gens(s)]) # TODO distinction between pro on the left and pro on the right side!
        projection_dictionary[i] = pro[i]
      end
    else
      for i=1:length(pro)
        pro[i] = hom(s, G[i], [G[i](pro[i](emb_sF(preimage(pro_quo,gen)))) for gen in gens(s)])
        projection_dictionary[i] = pro[i]
      end
    end
    if task == :prod
      return s, pro
    end
  end
  if task == :sum || task != :prod
    if pro_quo === nothing
      for i=1:length(mF)
        mF[i] = hom(G[i], s, [preimage(emb_sF, mF[i](repres(g))) for g in gens(G[i])])
        injection_dictionary[i] = mF[i]
      end
    else
      for i=1:length(mF)
        mF[i] = hom(G[i], s, [pro_quo(preimage(emb_sF, mF[i](repres(g)))) for g in gens(G[i])])
        injection_dictionary[i] = mF[i]
      end
    end
    if task == :sum
      return s, mF
    else
      return s, pro, mF
    end
  end
end
##################################################
# direct sum
##################################################
@doc Markdown.doc"""
    direct_sum(M::ModuleFP{T}...; task::Symbol = :none) where T

Given free modules $M_1\dots M_n$, say, return the direct sum $\bigoplus_{i=1}^n M_i$,
together with
- a vector containing the canonical injections  $M_i\rightarrow\bigoplus_{i=1}^n M_i$ if `task` is set to ":sum",
- a vector containing the canonical projections  $\bigoplus_{i=1}^n M_i\rightarrow M_i$ if `task` is set to ":prod",
- both vectors above, with injections first, if `task` is set to ":both".
"""
function direct_sum(M::ModuleFP{T}...; task::Symbol = :none) where {T}
  return direct_product(M...; task)
end

⊕(M::ModuleFP...) = direct_product(M..., task = :none)


@doc Markdown.doc"""
    Hecke.canonical_injection(G::ModuleFP, i::Int)

Return the canonical injection $G_i \to G$ where $G = G_1 \oplus \cdot \oplus G_n$.
"""
function Hecke.canonical_injection(G::ModuleFP, i::Int)
  H = Hecke.get_special(G, :direct_product)
  if H === nothing
    error("module not a direct product")
  end
  injection_dictionary = Hecke.get_special(G, :injection_morphisms)
  if haskey(injection_dictionary, i)
    return injection_dictionary[i]
  end
  0<i<= length(H) || error("index out of bound")
  j = i == 1 ? 0 : sum(ngens(H[l]) for l=1:i-1)
  emb = hom(H[i], G, [G[l+j] for l = 1:ngens(H[i])])
  injection_dictionary[i] = emb
  return emb
end

@doc Markdown.doc"""
    Hecke.canonical_projection(G::ModuleFP, i::Int)

Return the canonical projection $G \to G_i$ where $G = G_1 \oplus \cdot \oplus G_n$.
"""
function Hecke.canonical_projection(G::ModuleFP, i::Int)
  H = Hecke.get_special(G, :direct_product)
  if H === nothing
    error("module not a direct product")
  end
  projection_dictionary = Hecke.get_special(G, :projection_morphisms)
  if haskey(projection_dictionary, i)
    return projection_dictionary[i]
  end
  0<i<= length(H) || error("index out of bound")
  j = i == 1 ? 0 : sum(ngens(H[l]) for l=1:i-1) 
  pro = hom(G, H[i], vcat([zero(H[i]) for l=1:j], gens(H[i]), [zero(H[i]) for l=1+j+ngens(H[i]):ngens(G)]))
  projection_dictionary[i] = pro
  return pro
end
    
##################################################
# Tensor
##################################################

@doc Markdown.doc"""
    tensor_product(G::FreeMod...; task::Symbol = :none)

Given free modules $G_i$ compute the tensor product $G_1\otimes \cdots \otimes G_n$.
If `task` is set to ":map", a map $\phi$ is returned that
maps tuples in $G_1 \times \cdots \times G_n$ to pure tensors
$g_1 \otimes \cdots \otimes g_n$. The map admits a preimage as well.
"""
function tensor_product(G::FreeMod...; task::Symbol = :none)
  s = G[1].S
  t = [[x] for x = 1:ngens(G[1])]
  for H = G[2:end]
    s = [Symbol("$x \\otimes $y") for x = s  for y = H.S]
    t = [push!(deepcopy(x), y) for x = t  for y = 1:ngens(H)]
  end

  F = FreeMod(G[1].R, prod([rank(g) for g in G]))
  F.S = s
  Hecke.set_special(F, :show => Hecke.show_tensor_product, :tensor_product => G)

  function pure(g::FreeModElem...)
    @assert length(g) == length(G)
    @assert all(i -> parent(g[i]) === G[i], 1:length(G))
    z = [[x] for x = g[1].coords.pos]
    zz = g[1].coords.values
    for h = g[2:end]
      zzz = Vector{Int}[]
      zzzz = elem_type(F.R)[]
      for i = 1:length(z)
        for (p, v) = h.coords
          push!(zzz, push!(deepcopy(z[i]), p))
          push!(zzzz, zz[i]*v)
        end
      end
      z = zzz
      zz = zzzz
    end
    indices = Vector{Int}([findfirst(x->x == y, t) for y = z])
    return FreeModElem(sparse_row(F.R, indices, zz), F)
  end
  function pure(T::Tuple)
    return pure(T...)
  end
  function inv_pure(e::FreeModElem)
    if length(e.coords.pos) == 0
      return Tuple(zero(g) for g = G)
    end
    @assert length(e.coords.pos) == 1
    @assert isone(e.coords.values[1])
    return Tuple(gen(G[i], t[e.coords.pos[1]][i]) for i = 1:length(G))
  end

  Hecke.set_special(F, :tensor_pure_function => pure, :tensor_generator_decompose_function => inv_pure)

  if task == :none
    return F
  end

  return F, MapFromFunc(pure, inv_pure, Hecke.TupleParent(Tuple([g[0] for g = G])), F)
end

⊗(G::ModuleFP...) = tensor_product(G..., task = :none)

@doc Markdown.doc"""
    free_module(F::FreeMod)

Just return `F`. This function exists only for compatibility reasons.
"""
function free_module(F::FreeMod)
  return F
end

@doc Markdown.doc"""
    free_module(M::SubQuo)

Return the ambient free module of `M`.
"""
function free_module(M::SubQuo)
  return M.F
end

@doc Markdown.doc"""
    gens(F::FreeMod, G::FreeMod)

Return the generators of `F` as elements of `G` where `G === F`. This function 
exists only for compatibility reasons.
"""
function gens(F::FreeMod, G::FreeMod)
  @assert F === G
  return gens(F)
end

@doc Markdown.doc"""
    gens(F::SubQuo, G::FreeMod)

Return the generators of `F` as elements of `G` where `G` is the embedding free module.
"""
function gens(F::SubQuo, G::FreeMod)
  @assert F.F === G
  return [FreeModElem(x.repres.coords, G) for x = gens(F)]
end
rels(F::FreeMod) = elem_type(F)[]

@doc Markdown.doc"""
    rels(M::SubQuo)

Return the relations of `M`.
"""
rels(M::SubQuo) = isdefined(M, :quo) ? collect(M.quo.gens) : elem_type(M.F)[]

@doc Markdown.doc"""
    tensor_product(G::ModuleFP...; task::Symbol = :none)

Given modules $G_i$ compute the tensor product $G_1\otimes \cdots \otimes G_n$.
If `task` is set to ":map", a map $\phi$ is returned that
maps tuples in $G_1 \times \cdots \times G_n$ to pure tensors
$g_1 \otimes \cdots \otimes g_n$. The map admits a preimage as well.
"""
function tensor_product(G::ModuleFP...; task::Symbol = :none)
  F, mF = tensor_product([free_module(x) for x = G]..., task = :map)
  # We want to store a dict where the keys are tuples of indices and the values
  # are the corresponding pure vectors (i.e. a tuple (2,1,5) represents the 
  # 2nd, 1st and 5th generator of the 1st, 2nd and 3rd module, which we are 
  # tensoring. The corresponding value is then G[1][2] ⊗ G[2][1] ⊗ G[2][5]). 
  corresponding_tuples_as_indices = vec([x for x = Base.Iterators.ProductIterator(Tuple(1:ngens(x) for x = G))])
  # In corresponding_tuples we store tuples of the actual generators, so in 
  # the example above we would store (G[1][2], G[2][1], G[2][5]).
  corresponding_tuples = map(index_tuple -> Tuple(map(index -> G[index][index_tuple[index]],1:length(index_tuple))), corresponding_tuples_as_indices)

  generating_tensors = map(mF, map(tuple -> map(x -> typeof(parent(x)) <: FreeMod ? x : x.repres, tuple), corresponding_tuples))
  s, emb = sub(F, generating_tensors, :with_morphism)
  #s, emb = sub(F, vec([mF(x) for x = Base.Iterators.ProductIterator(Tuple(gens(x, free_module(x)) for x = G))]), :with_morphism)
  q = vcat([vec([mF(x) for x = Base.Iterators.ProductIterator(Tuple(i == j ? rels(G[i]) : gens(free_module(G[i])) for i=1:length(G)))]) for j=1:length(G)]...) 
  local projection_map
  if length(q) != 0
    s, projection_map = quo(s, q, :with_morphism)
  end

  tuples_pure_tensors_dict = IdDict(zip(corresponding_tuples_as_indices, gens(s)))
  Hecke.set_special(s, :show => Hecke.show_tensor_product, :tensor_product => G)

  
  function pure(tuple_elems::Union{SubQuoElem,FreeModElem}...)
    coeffs_tuples = vec([x for x = Base.Iterators.ProductIterator(Tuple(coeffs(x) for x = tuple_elems))])
    res = zero(s)
    for coeffs_tuple in coeffs_tuples
      indices = map(x -> x[1], coeffs_tuple)
      coeff_for_pure = prod(map(x -> x[2], coeffs_tuple))
      res += coeff_for_pure*tuples_pure_tensors_dict[indices]
    end
    return res
  end
  function pure(T::Tuple)
    return pure(T...)
  end

  decompose_generator = function(v::SubQuoElem)
    i = index_of_gen(v)
    return corresponding_tuples[i]
  end

  Hecke.set_special(s, :tensor_pure_function => pure, :tensor_generator_decompose_function => decompose_generator)

  if task == :none
    return s
  end

  return s, MapFromFunc(pure, Hecke.TupleParent(Tuple([g[0] for g = G])), s)
end

#############################
# Tor
#############################
@doc Markdown.doc"""
    tensor_product(P::ModuleFP, C::Hecke.ChainComplex{ModuleFP})

Apply $P \otimes \bullet$ to `C`.
"""
function tensor_product(P::ModuleFP, C::Hecke.ChainComplex{ModuleFP})
  tensor_chain = Hecke.map_type(C)[]
  tensor_modules = [tensor_product(P, domain(C.maps[1]), task=:store)[1]]
  tensor_modules = vcat(tensor_modules, [tensor_product(P, codomain(f), task=:store)[1] for f in C.maps])

  for i=1:length(C)
    A = tensor_modules[i]
    B = tensor_modules[i+1]

    push!(tensor_chain, hom_tensor(A,B,[identity_map(P), map(C,i)]))
  end

  return Hecke.ChainComplex(ModuleFP, tensor_chain)
end

@doc Markdown.doc"""
    tensor_product(C::Hecke.ChainComplex{ModuleFP}, P::ModuleFP)

Apply $\bullet \otimes P$ to `C`.
"""
function tensor_product(C::Hecke.ChainComplex{ModuleFP}, P::ModuleFP)
  tensor_chain = Hecke.map_type(C)[]
  tensor_modules = [tensor_product(domain(C.maps[1]), P, task=:store)[1]]
  tensor_modules = vcat(tensor_modules, [tensor_product(codomain(f), P, task=:store)[1] for f in C.maps])

  for i=1:length(C)
    A = tensor_modules[i]
    B = tensor_modules[i+1]

    push!(tensor_chain, hom_tensor(A,B,[map(C,i), identity_map(P)]))
  end

  return Hecke.ChainComplex(ModuleFP, tensor_chain)
end

@doc Markdown.doc"""
    tor(M::ModuleFP, N::ModuleFP, i::Int)

Compute $\text{Tor}_i(M,N)$.
"""
function tor(M::ModuleFP, N::ModuleFP, i::Int)
  free_res = free_resolution(M)[1:end-2]
  lifted_resolution = tensor_product(free_res, N) #TODO only three homs are necessary
  return homology(lifted_resolution,length(lifted_resolution)-i)
end

#TODO, mF
#  (hom lift) => hom and tensor functor
#  filtrations
#  more constructors
#################################################
#
#################################################
@doc Markdown.doc"""
    lift_homomorphism_contravariant(Hom_MP::ModuleFP, Hom_NP::ModuleFP, phi::ModuleMap)

Let `Hom_MP` $= \text{Hom}(M,P)$, `Hom_NP` $= \text{Hom}(N,P)$ and `phi` $= \phi : N \to M$ a morphism.
Compute $\phi^{\ast} : \text{Hom}(M,P) \to \text{Hom}(N,P)$.
"""
function lift_homomorphism_contravariant(Hom_MP::ModuleFP, Hom_NP::ModuleFP, phi::ModuleMap)
  # phi : N -> M
  M_P = get_special(Hom_MP, :hom)
  M_P === nothing && error("Both modules must be hom modules")
  N_P = get_special(Hom_NP, :hom)
  N_P === nothing && error("Both modules must be hom modules")
  
  @assert M_P[2] === N_P[2]
  M,P = M_P
  N,_ = N_P
  @assert domain(phi) === N
  @assert codomain(phi) === M
  
  phi_lifted = hom(Hom_MP, Hom_NP, [module_elem(Hom_NP, phi*homomorphism(f)) for f in gens(Hom_MP)])
  return phi_lifted
end

@doc Markdown.doc"""
    lift_homomorphism_covariant(Hom_PM::ModuleFP, Hom_PN::ModuleFP, phi::ModuleMap)

Let `Hom_PM` $= \text{Hom}(P,M)$, `Hom_PN` $= \text{Hom}(P,N)$ and `phi` $= \phi : M \to N$ a morphism.
Compute $\phi_{\ast} : \text{Hom}(P,M) \to \text{Hom}(P,N)$.
"""
function lift_homomorphism_covariant(Hom_PM::ModuleFP, Hom_PN::ModuleFP, phi::ModuleMap)
  # phi : M -> N
  P_M = get_special(Hom_PM, :hom)
  P_M === nothing && error("Both modules must be hom modules")
  P_N = get_special(Hom_PN, :hom)
  P_N === nothing && error("Both modules must be hom modules")

  @assert P_M[1] === P_N[1]
  P,M = P_M
  _,N = P_N
  @assert domain(phi) === M
  @assert codomain(phi) === N

  if iszero(Hom_PN)
    return hom(Hom_PM, Hom_PN, [zero(Hom_PN) for _=1:ngens(Hom_PM)])
  end
  phi_lifted = hom(Hom_PM, Hom_PN, [module_elem(Hom_PN, homomorphism(f)*phi) for f in gens(Hom_PM)])
  return phi_lifted
end

@doc Markdown.doc"""
    hom(P::ModuleFP, C::Hecke.ChainComplex{ModuleFP})

Apply $\text{Hom}(P,-)$ to `C`. Return the lifted chain complex.
"""
function hom(P::ModuleFP, C::Hecke.ChainComplex{ModuleFP})
  hom_chain = Hecke.map_type(C)[]
  hom_modules = [hom(P, domain(C.maps[1]))]
  hom_modules = vcat(hom_modules, [hom(P, codomain(f)) for f = C.maps])

  for i=1:length(C)
    A = hom_modules[i][1]
    B = hom_modules[i+1][1]

    push!(hom_chain, lift_homomorphism_covariant(A,B,map(C,i)))
  end
  return Hecke.ChainComplex(ModuleFP, hom_chain)
end

@doc Markdown.doc"""
    hom(C::Hecke.ChainComplex{ModuleFP}, P::ModuleFP)

Apply $\text{Hom}(-,P)$ to `C`. Return the lifted chain complex.
"""
function hom(C::Hecke.ChainComplex{ModuleFP}, P::ModuleFP)
  hom_chain = Hecke.map_type(C)[]
  hom_modules = [hom(domain(C.maps[1]),P)]
  hom_modules = vcat(hom_modules, [hom(codomain(f), P) for f = C.maps])

  for i=1:length(C)
    A = hom_modules[i][1]
    B = hom_modules[i+1][1]

    push!(hom_chain, lift_homomorphism_contravariant(B,A,map(C,i)))
  end
  return Hecke.ChainComplex(ModuleFP, reverse(hom_chain))
end

#############################
@doc Markdown.doc"""
    homology(C::Hecke.ChainComplex{ModuleFP})

Compute all homology groups of `C`.
"""
function homology(C::Hecke.ChainComplex{ModuleFP})
  H = SubQuo[]
  for i=1:length(C)-1
    push!(H, quo(kernel(C.maps[i+1])[1], image(C.maps[i])[1]))
  end
  return H
end

@doc Markdown.doc"""
    homology(C::Hecke.ChainComplex{ModuleFP}, i::Int)

Compute the `i`-th homology of `C`.
"""
function homology(C::Hecke.ChainComplex{ModuleFP}, i::Int)
  @assert length(C) > 0 #TODO we need actually only the base ring
  if i == 0
    return kernel(map(C,1))[1]
  elseif i == length(C)
    return quo(obj(C,i),image(map(C,i))[1])
  elseif i < 0 || i > length(C)
    return FreeMod(base_ring(obj(C,1)),0)
  else
    return quo(kernel(map(C,i+1))[1], image(map(C,i))[1])
  end
end

#############################
# Ext
#############################
@doc Markdown.doc"""
    ext(M::ModuleFP, N::ModuleFP, i::Int)

Compute $\text{Ext}^i(M,N)$.
"""
function ext(M::ModuleFP, N::ModuleFP, i::Int)
  free_res = free_resolution(M)[1:end-2]
  lifted_resolution = hom(free_res, N) #TODO only three homs are necessary
  return homology(lifted_resolution,i)
end

#############################
# TODO ?
#############################
@doc Markdown.doc"""
    map_canonically(M::SubQuo, v::SubQuoElem)

Map the element `v` to an element of the module `M` using cached 
canonical homomorphisms between the parent Module of `v` and `M`.
"""
function map_canonically(M::SubQuo, v::SubQuoElem)
  N = parent(v)
  if N===M
    return v
  end

  # Breadth-First Search to find path to N:
  parent_hom = IdDict{SubQuo,ModuleMap}()
  modules = [M]
  found_N = false
  for A in modules
    for H in A.incoming_morphisms
      B = domain(H)
      if B!==A # on trees "B!==A" is enough!
        if findfirst(x->x===B,modules) == nothing #if !(B in modules) doesn't work since it uses == instead of ===
          parent_hom[B] = H
          push!(modules,B)
        end
      end
      if B===N
        found_N = true
        break
      end
    end
    if found_N
      break
    end
  end
  if !found_N
    throw(DomainError("There is no path of canonical homomorphisms between the modules!"))
  end
  result = v
  A = N
  while A !== M
    H = parent_hom[A]
    result = H(result)
    A = codomain(H)
  end
  return result
end

function all_canonical_maps(M::SubQuo, N::SubQuo)
  # from N to M

  all_paths = []

  function helper_dfs!(U::SubQuo, D::SubQuo, visited::Vector{<:ModuleMap}, path::Vector)
    if U === D
      push!(all_paths, path)
      return
    end
    for neighbor_morphism in U.outgoing_morphisms
      if findfirst(x->x===neighbor_morphism, visited) === nothing #if !(neighbor_morphism in visited) doesn't work since it uses == instead of ===
        helper_dfs!(codomain(neighbor_morphism), D, vcat(visited, [neighbor_morphism]), union(path, [neighbor_morphism]))
      end
    end
  end

  helper_dfs!(N, M, Vector{ModuleMap}(), [])

  morphisms = Vector{ModuleMap}()
  for path in all_paths
    phi = identity_map(N)
    for h in path
      phi = phi*h
    end
    push!(morphisms, phi)
  end

  return morphisms
end

#############################
# Useful functions
#############################

@doc Markdown.doc"""
    register_morphism!(f::ModuleMap)

Cache the morphism `f` in the corresponding caches of the domain and codomain of `f`.
"""
function register_morphism!(f::ModuleMap)
  push!(domain(f).outgoing_morphisms, f)
  push!(codomain(f).incoming_morphisms, f)
end

#############################
#TODO move to Hecke
#  re-evaluate and use or not
function differential(c::Hecke.ChainComplex, i::Int)
  return map(c,length(c)-i)
end

function module_in_complex(c::Hecke.ChainComplex, i::Int)
  return obj(c,length(c)-i)
end

Base.getindex(c::Hecke.ChainComplex, i::Int) = module_in_complex(c,i)

function Base.getindex(r::Hecke.SRow, u::UnitRange)
  R = base_ring(r)
  s = sparse_row(R)
  shift = 1-first(u)
  for (p,v) = r
    if p in u
      push!(s.pos, p+shift)
      push!(s.values, v)
    end
  end
  return s
end

function Base.getindex(r::Hecke.SRow, R::AbstractAlgebra.Ring, u::UnitRange)
  s = sparse_row(R)
  shift = 1-first(u)
  for (p,v) = r
    if p in u
      push!(s.pos, p+shift)
      push!(s.values, v)
    end
  end
  return s
end

function Base.getindex(a::Hecke.SRow, b::AbstractVector{Int})
  if length(a.pos) == 0
    return a
  end
  m = minimum(b)
  b = sparse_row(parent(a.values[1]))
  for (k,v) = a
    if k in b
      push!(b.pos, k-b+1)
      push!(b.values, v)
    end
  end
  return b
end

@doc Markdown.doc"""
    sparse_row(A::MatElem)

Convert `A` to a sparse row. 
`nrows(A) == 1` must hold.
"""
function sparse_row(A::MatElem)
  @assert nrows(A) == 1
  return Hecke.sparse_matrix(A)[1]
end

@doc Markdown.doc"""
    dense_row(r::Hecke.SRow, n::Int)

Convert `r[1:n]` to a dense row, that is an AbstractAlgebra matrix.
"""
function dense_row(r::Hecke.SRow, n::Int)
  R = base_ring(r)
  A = zero_matrix(R, 1, n)
  for i in intersect(r.pos, 1:n)
    A[1,i] = r[i]
  end
  return A
end

##############################
#should be in Singular.jl
function Singular.intersection(a::Singular.smodule, b::Singular.smodule)
  c = base_ring(a)
  return Singular.Module(c, Singular.libSingular.id_Intersection(a.ptr, b.ptr, c.ptr))
end

function _reduce(a::Singular.smodule, b::Singular.smodule)
  @assert b.isGB
  p = Singular.libSingular.p_Reduce(a.ptr, b.ptr, base_ring(b).ptr)
  return Singular.Module(base_ring(b), p)
end

function _reduce(a::Singular.svector, b::Singular.smodule)
  @assert b.isGB
  p = _reduce(Singular.Module(base_ring(b), a), b)[1]
  return Singular.Module(base_ring(b), p)[1]
end

#TODO: tensor_product from Raul's H is broken


######################################
# Migrating test
######################################
@doc Markdown.doc"""
    projection(F::FreeMod, indices::AbstractArray)

Return the canonical projection from $F = R^I$ to $R^(\texttt{indices})$ where $\texttt{indices} \subset I$.
"""
function projection(F::FreeMod, indices::AbstractArray)
  @assert all(x -> x <= ngens(F), indices)
  @assert length(Set(indices)) == length(indices) # unique indices
  R = base_ring(F)
  G = FreeMod(R, length(indices))
  return hom(F, G, [i in indices ? G[findfirst(x->x==i,indices)] : zero(G) for i=1:ngens(F)])
end

@doc Markdown.doc"""
    preimage(H::SubQuoHom,N::SubQuo{T}, task::Symbol = :none) where {T}

Return the preimage of the submodule `N` under the morphism `H` 
as a subquotient, as well as the injection homomorphism into the domain of $H$.
"""
function preimage(H::SubQuoHom,N::SubQuo{T}, task::Symbol = :none) where {T}
  inclusion = get_special(N, :canonical_inclusion)
  if inclusion != nothing && codomain(inclusion) === codomain(H)
    elems = [inclusion(v) for v in gens(N)]
  else
    elems = [SubQuoElem(repres(v),codomain(H)) for v in gens(N)]
  end
  return preimage(H,elems,task)
end

@doc Markdown.doc"""
    preimage(H::SubQuoHom,elems::Vector{SubQuoElem{T}}, task::Symbol = :none) where {T}

Return the preimage of the submodule generated by the Elements `elems` under $H$
as a subquotient, as well as the injection homomorphism into the domain of $H$.
"""
function preimage(H::SubQuoHom,elems::Vector{SubQuoElem{T}}, task::Symbol = :none) where {T}
  if length(elems)==0
      k,emb = kernel(H)
      if task == :none
        return k
      else
        return k,emb
      end
  end
  @assert all(x->parent(x)===codomain(H),elems)
  cod_coker,i_cod_coker_inv = present_as_cokernel(codomain(H), :with_morphism)
  i_cod_coker = inv(i_cod_coker_inv) # this is cheap
  elems_in_coker = map(x->i_cod_coker(x),elems)
  cokernel_modulo_elmes,projection = quo(cod_coker,elems_in_coker,:with_morphism)
  preimage, emb = kernel(H*i_cod_coker*projection)
  
  if task != :none
    return preimage, emb
  else
    return preimage
  end
end

@doc Markdown.doc"""
    matrix_kernel(A::MatElem)

Compute the kernel of `A` where `A` is considered as the correponding morphism
between free modules.
"""
function matrix_kernel(A::MatElem)
  R = base_ring(A)
  F_domain = FreeMod(R, nrows(A))
  F_codomain = FreeMod(R, ncols(A))

  phi = FreeModuleHom(F_domain, F_codomain, A)
  _, inclusion = kernel(phi)
  return matrix(inclusion)
end

@doc Markdown.doc"""
    simplify(M::SubQuo)

Simplify the given subquotient `M` and return the simplified subquotient `N` along
with the injection map $N \to M$ and the projection map $M \to N$. These maps are 
isomorphisms. 
The simplifcation is heuristical and includes steps like for example removing
zero-generators or removing the i-th component of all vectors if those are 
reduced by a relation.
"""
function simplify(M::SubQuo)
  function standard_unit_vector_in_relations(i::Int, M::SubQuo)
    if !isdefined(M, :quo)
      return false
    end
    reduced_standard_unit_vector = _reduce(M.quo.gens.SF(M.F[i]), singular_generators(std_basis(M.quo)))
    return iszero(reduced_standard_unit_vector)
  end

  function delete_rows(A::MatElem, to_delete::Vector{Int})
    Mat = A[setdiff(1:nrows(A),to_delete),:]
    return Mat
  end
  function delete_columns(A::MatElem, to_delete::Vector{Int})
    return delete_rows(A', to_delete)'
  end

  function assign_row!(A::MatElem, v::Vector, row_index::Int)
    if length(v) != size(A)[2]
      throw(DimensionMismatch("Different row lengths"))
    end
    for i=1:length(v)
      A[row_index,i] = v[i]
    end
    return A
  end

  function assign_row!(A::MatElem, v::MatElem, row_index::Int)
    if size(v)[1] > 1
      throw(DimensionMismatch("Expected row vector"))
    end
    if length(v) != size(A)[2]
      throw(DimensionMismatch("Different row lengths"))
    end
    for i=1:length(v)
      A[row_index,i] = v[1,i]
    end
    return A
  end

  function rows_to_delete(A::MatElem, max_index::Int)
    to_delete_indices::Vector{Int} = []
    corresponding_row_index::Vector{Int} = []
    K = matrix_kernel(A)
    for i=1:size(K)[1], j=1:max_index
      if isunit(K[i,j])
        deletion_possible = true
        for k in to_delete_indices
          if !iszero(K[i,k])
            deletion_possible = false
            break
          end
        end
        if deletion_possible
          push!(to_delete_indices, j)
          push!(corresponding_row_index, i)
        end
      end
    end
    return to_delete_indices, corresponding_row_index, K
  end

  R = base_ring(M)
  #remove columns

  M_generators = generator_matrix(M.sub)
  M_relations = isdefined(M, :quo) ? generator_matrix(M.quo) : zero_matrix(R, 1,ncols(M_generators))

  to_delete::Vector{Int} = []
  for i=1:size(M_relations)[2]
    if standard_unit_vector_in_relations(i, M)
      push!(to_delete, i)
    end
  end

  new_generators = delete_columns(M_generators, to_delete)
  new_relations = delete_columns(M_relations, to_delete)

  to_delete,_,_ = rows_to_delete(vcat(new_generators, new_relations)',size(new_relations)[2])

  new_generators = delete_columns(new_generators, to_delete)
  new_relations = delete_columns(new_relations, to_delete)

  #remove rows
  #simplify relations
  to_delete,_,_ = rows_to_delete(new_relations, size(new_relations)[1])

  new_relations = delete_rows(new_relations, to_delete)

  #simplify generators
  to_delete, corresponding_row, K_gen = rows_to_delete(vcat(new_generators, new_relations), size(new_generators)[1])


  injection_matrix = delete_rows(identity_matrix(R, size(M_generators)[1]), to_delete)
  projection_matrix = zero_matrix(R, size(M_generators)[1], size(K_gen)[2]-length(to_delete))
  for i=1:size(M_generators)[1]
    if i in to_delete
      index = findfirst(x -> x==i, to_delete)
      assign_row!(projection_matrix, R(-1)*R(inv(coeff(K_gen[corresponding_row[index],i], 1)))*delete_columns(K_gen[corresponding_row[index],:], to_delete), i)
    else
      standard_unit_vector_index = i-length(filter(x -> x < i, to_delete))
      standard_unit_vector = [j == standard_unit_vector_index ? R(1) : R(0) for j=1:size(projection_matrix)[2]]
      assign_row!(projection_matrix, standard_unit_vector, i)
    end
  end

  new_generators = delete_rows(new_generators, to_delete)

  if length(new_generators)==0
    zero_module = FreeMod(R,0)
    injection = FreeModuleHom(zero_module, M, [])
    projection = SubQuoHom(M, zero_module, [zero(zero_module) for i=1:ngens(M)])
    # TODO early return or register morphisms?
    return zero_module,injection,projection
  else
    SQ = iszero(new_relations) ? SubQuo(SubModuleOfFreeModule(new_generators)) : SubQuo(new_generators, new_relations)
    injection = SubQuoHom(SQ, M, injection_matrix)
    projection = SubQuoHom(M, SQ, projection_matrix[:,1:size(projection_matrix)[2]-size(new_relations)[1]])
  end
  register_morphism!(injection)
  register_morphism!(projection)
  injection.inverse_isomorphism = projection
  projection.inverse_isomorphism = injection

  return SQ,injection,projection
end

######################################
# Not only for testing
######################################
@doc Markdown.doc"""
    map(F::FreeMod{T}, A::MatElem{T}) where T

Converts a given $n \times m$-matrix into the corresponding morphism $A : R^n \to F$, 
with `rank(F) == m`.
"""
function map(F::FreeMod{T}, A::MatElem{T}) where T
  R = base_ring(F)
  F_domain = FreeMod(R, nrows(A))

  phi = FreeModuleHom(F_domain, F, A)
  return phi
end

@doc Markdown.doc"""
    map(A::MatElem)

Converts a given $n \times m$-matrix into the corresponding morphism $A : R^n \to R^m$.
"""
function map(A::MatElem)
  R = base_ring(A)
  F_codomain = FreeMod(R, ncols(A))
  return map(F_codomain,A)
end

@doc Markdown.doc"""
    isinjective(f::ModuleMap)

Test if `f` is injective.
"""
function isinjective(f::ModuleMap)
  return iszero(kernel(f)[1])
end

@doc Markdown.doc"""
    issurjective(f::ModuleMap)

Test if `f` is surjective.
"""
function issurjective(f::ModuleMap)
  return image(f)[1] == codomain(f)
end

@doc Markdown.doc"""
    isbijective(f::ModuleMap)

Test if `f` is bijective.
"""
function isbijective(f::ModuleMap)
  return isinjective(f) && issurjective(f)
end

@doc Markdown.doc"""
    iswelldefined(H::ModuleMap)

Test if `H` is well-defined.
"""
function iswelldefined(H::ModuleMap)
  if typeof(H) <: FreeModuleHom
    return true
  end
  M = domain(H)
  C = present_as_cokernel(M).quo
  n = ngens(C)
  m = rank(C.F)
  ImH = map(x -> H(x), gens(M))
  for i=1:n
    if !iszero(Base.sum([C[i][j]*ImH[j] for j=1:m]))
      return false
    end
  end
  return true
end

#############################################
# Test hom
#############################################
function to_julia_matrix(A::Union{MatElem})
  return eltype(A)[A[i, j] for i = 1:nrows(A), j = 1:ncols(A)]
end

function copy_and_reshape(M::MatElem, n, m)
  julia_matrix = to_julia_matrix(M)
  julia_matrix = reshape(julia_matrix, n, m)
  R = base_ring(M)
  mat_space = MatrixSpace(R, n, m)
  return mat_space(julia_matrix)
end

function hom_matrices_helper(f1::MatElem{T}, g1::MatElem{T}) where T
  R = base_ring(f1)
  s1, s0 = size(f1)
  t1, t0 = size(g1)

  g2 = matrix_kernel(g1)
  n = s1*t0
  m = s0*t0 + s1*t1
  delta::MatrixElem{T} = zero_matrix(R, m,n)
  for j=1:s0*t0
    b_vector::MatrixElem{T} = zero_matrix(R, 1,s0*t0)
    b_vector[1,j] = R(1)
    A = copy_and_reshape(b_vector, s0, t0)
    res = f1*A
    delta[j,:] = copy_and_reshape(res, 1, n)
  end
  for j=s0*t0+1:m
    b_vector::MatrixElem{T} = zero_matrix(R, 1,m-s0*t0)
    b_vector[1,j-s0*t0] = R(1)
    B = copy_and_reshape(b_vector, s1, t1)
    res = -B*g1
    delta[j,:] = copy_and_reshape(res, 1,n)
  end

  gamma = matrix_kernel(delta)

  t2 = size(g2)[1]
  n = m
  m = s0*t1 + s1*t2
  rho::MatrixElem{T} = zero_matrix(R, m,n)
  for j=1:s0*t1
    b_vector = zero_matrix(R, 1,s0*t1)
    b_vector[1,j] = R(1)
    C = copy_and_reshape(b_vector, s0, t1)
    res1 = C*g1
    res2 = f1*C
    rho[j,1:length(res1)] = copy_and_reshape(res1, 1,length(res1))
    rho[j,length(res1)+1:end] = copy_and_reshape(res2, 1,length(res2))
  end
  for j=s0*t1+1:m
    b_vector = zero_matrix(R, 1,m-s0*t1)
    b_vector[1,j-s0*t1] = R(1)
    D = copy_and_reshape(b_vector, s1, t2)
    res2 = - D*g2
    rho[j,s0*t0+1:end] = copy_and_reshape(res2, 1,length(res2))
  end

  M = SubQuo(gamma, rho)

  function convert_to_matrix(v::SubQuoElem{T})
    if parent(v) !== M
      throw(DomainError("v does not represent a homomorphism"))
    end
    R = base_ring(M)
    A = copy_and_reshape(dense_row(v.repres.coords[R, 1:s0*t0], s0*t0), s0, t0)
    return A
  end

  return M, convert_to_matrix
end


# Hom and hom_matrices implement the same mathematical algorithm, but the implementations 
# differ a lot e.g. in the data structures. As a result performance differs depending 
# on the example favoring the one or the other. So it makes sense to offer both. 
# With option :matrices in hom() hom_matrices is used.
@doc Markdown.doc"""
    hom_matrices(M::SubQuo{T},N::SubQuo{T}) where T

Return a subquotient $S$ such that $\text{Hom}(M,N) \cong S$
"""
function hom_matrices(M::SubQuo{T},N::SubQuo{T},simplify_task=true) where T
  f1 = generator_matrix(present_as_cokernel(M).quo)
  g1 = generator_matrix(present_as_cokernel(N).quo)
  R = base_ring(M)
  SQ, convert_to_matrix = hom_matrices_helper(f1,g1)
  if simplify_task
    SQ2, i, p = simplify(SQ)
    to_homomorphism = function(elem::SubQuoElem{T})
      elem2 = i(elem)
      A = convert_to_matrix(elem2)
      return SubQuoHom(M,N,A)
    end
    to_subquotient_elem = function(H::ModuleMap)
      m = length(matrix(H))
      v = copy_and_reshape(matrix(H),1,m)
      tmp_sq = SubQuo(generator_matrix(SQ.sub)[:,1:m], generator_matrix(SQ.quo)[:,1:m])
      v = FreeModElem(sparse_row(v), FreeMod(R, length(v)))
      coeffs = coordinates(v, tmp_sq)
      return p(SubQuoElem(coeffs, SQ))
    end

    to_hom_map = MapFromFunc(to_homomorphism, to_subquotient_elem, SQ2, Hecke.MapParent(M, N, "homomorphisms"))
    Hecke.set_special(SQ2, :hom => (M, N), :module_to_hom_map => to_hom_map)

    return SQ2, to_hom_map
  else
    to_subquotient_elem = function(H::ModuleMap)
      m = length(matrix(H))
      v = copy_and_reshape(matrix(H),1,m)
      tmp_sq = SubQuo(generator_matrix(SQ.sub)[:,1:m], generator_matrix(SQ.quo)[:,1:m])
      v = FreeModElem(sparse_row(v), FreeMod(R, length(v)))
      coeffs = coordinates(v, tmp_sq)
      return SubQuoElem(coeffs, SQ)
    end
    to_homomorphism = function(elem::SubQuoElem{T})
      A = convert_to_matrix(elem)
      return SubQuoHom(M,N,A)
    end

    to_hom_map = MapFromFunc(to_homomorphism, to_subquotient_elem, SQ, Hecke.MapParent(M, N, "homomorphisms"))
    Hecke.set_special(SQ, :hom => (M, N), :module_to_hom_map => to_hom_map)

    return SQ, to_hom_map
  end
end<|MERGE_RESOLUTION|>--- conflicted
+++ resolved
@@ -352,11 +352,7 @@
 Return the coefficients of `e` as a Vector.
 """
 function Vector(e::FreeModElem)
-<<<<<<< HEAD
-    return [e[i] for i in 1:rank(parent(e))]
-=======
-  return [e[i] for i in 1:rank(parent(e))]
->>>>>>> e58e38c4
+   return [e[i] for i in 1:rank(parent(e))]
 end
 
 @doc Markdown.doc"""
@@ -2760,7 +2756,6 @@
 end
 
 ##################################################
-<<<<<<< HEAD
 # direct sum
 ##################################################
 @doc Markdown.doc"""
@@ -2774,12 +2769,10 @@
 - the canonical injections and projections if `task = :both".
 """
 function direct_sum(F::FreeMod{T}...; task::Symbol = :none) where {T}
-  return direct_product(F...; task)
+  return direct_product(F...; task = task)
 end
 
 ##################################################
-=======
->>>>>>> e58e38c4
 # direct product
 ##################################################
 @doc Markdown.doc"""

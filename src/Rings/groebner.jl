export  groebner_basis, groebner_basis_with_transformation_matrix, leading_ideal, syzygy_generators

# groebner stuff #######################################################
@doc Markdown.doc"""
    groebner_assure(I::MPolyIdeal, complete_reduction::Bool = false)
    groebner_assure(I::MPolyIdeal, ordering::MonomialOrdering, complete_reduction::Bool = false)

**Note**: Internal function, subject to change, do not use.

Given an ideal `I` in a multivariate polynomial ring this function assures that a
Groebner basis w.r.t. the given monomial ordering is attached to `I` in `I.gb`.
It *currently* also ensures that the basis is defined on the Singular side in
`I.gb.S`, but this should not be relied upon: use `singular_assure(I.gb)` before
accessing `I.gb.S`.

# Examples
```jldoctest
julia> R,(x,y) = PolynomialRing(QQ, ["x","y"])
(Multivariate Polynomial Ring in x, y over Rational Field, fmpq_mpoly[x, y])

julia> I = ideal([x*y-3*x,y^3-2*x^2*y])
ideal(x*y - 3*x, -2*x^2*y + y^3)

julia> Oscar.groebner_assure(I, degrevlex(gens(R)));

julia> I.gb[degrevlex(gens(R))]
Oscar.IdealGens{fmpq_mpoly}(Multivariate Polynomial Ring in x, y over Rational Field, #undef, Singular Polynomial Ring (QQ),(x,y),(dp(2),C), Singular ideal over Singular Polynomial Ring (QQ),(x,y),(dp(2),C) with generators (x*y - 3*x, y^3 - 6*x^2, 2*x^3 - 9*x), true, #undef, true)
```
"""
function groebner_assure(I::MPolyIdeal, complete_reduction::Bool = false)
    if isempty(I.gb)
        drl = default_ordering(base_ring(I))
        I.gb[drl] = groebner_assure(I, drl, complete_reduction)
        G = I.gb[drl]
    else
        G = first(values(I.gb))
    end
    return G
end

function groebner_assure(I::MPolyIdeal, ordering::MonomialOrdering, complete_reduction::Bool = false)
    return get!(I.gb, ordering) do
        _compute_std_basis(I.gens, ordering, complete_reduction)
    end
end

@doc Markdown.doc"""
<<<<<<< HEAD
    _compute_groebner_basis(B::IdealGens, ordering::MonomialOrdering,
                            complete_reduction::Bool = false, enforce_global_ordering::Bool = true)
=======
    _compute_std_basis(B::IdealGens, ordering::MonomialOrdering,
                            complete_reduction::Bool = false)
>>>>>>> 3283703c

**Note**: Internal function, subject to change, do not use.

Given an `IdealGens` `B` and optional parameters `ordering` for a monomial ordering and `complete_reduction`
this function computes a Groebner basis (if `complete_reduction = true` the reduced Groebner basis) of the
ideal spanned by the elements in `B` w.r.t. the given monomial ordering `ordering`. The Groebner basis is then
returned in `B.S`.

# Examples
```jldoctest
julia> R, (x, y) = PolynomialRing(QQ, ["x", "y"])
(Multivariate Polynomial Ring in x, y over Rational Field, fmpq_mpoly[x, y])

julia> A = Oscar.IdealGens([x*y-3*x,y^3-2*x^2*y])
Oscar.IdealGens{fmpq_mpoly}(Multivariate Polynomial Ring in x, y over Rational Field, fmpq_mpoly[x*y - 3*x, -2*x^2*y + y^3], #undef, #undef, false, #undef, true)

<<<<<<< HEAD
julia> B = Oscar._compute_groebner_basis(A, degrevlex(gens(R)))
Oscar.IdealGens{fmpq_mpoly}(Multivariate Polynomial Ring in x, y over Rational Field, #undef, Singular Polynomial Ring (QQ),(x,y),(dp(2),C), Singular ideal over Singular Polynomial Ring (QQ),(x,y),(dp(2),C) with generators (x*y - 3*x, y^3 - 6*x^2, 2*x^3 - 9*x), true, #undef, true)
```
"""
function _compute_groebner_basis(B::IdealGens, ordering::MonomialOrdering, complete_reduction::Bool = false, enforce_global_ordering::Bool = true)
=======
julia> B = Oscar._compute_std_basis(A, degrevlex(gens(R)))
Oscar.IdealGens{fmpq_mpoly}(Multivariate Polynomial Ring in x, y over Rational Field, #undef, Singular Polynomial Ring (QQ),(x,y),(dp(2),C), Singular ideal over Singular Polynomial Ring (QQ),(x,y),(dp(2),C) with generators (x*y - 3*x, y^3 - 6*x^2, 2*x^3 - 9*x), true, #undef, true)
```
"""
function _compute_std_basis(B::IdealGens, ordering::MonomialOrdering, complete_reduction::Bool = false)
>>>>>>> 3283703c
   singular_assure(B, ordering)
   R = B.Sx
   I  = Singular.Ideal(R, gens(B.S)...)
   i  = Singular.std(I, complete_reduction = complete_reduction)
   BA = IdealGens(B.Ox, i)
   BA.isGB  = true
   if isdefined(BA, :S)
       BA.S.isGB  = true
   end

   return BA
end

# standard basis for non-global orderings #############################
@doc Markdown.doc"""
    std_basis(I::MPolyIdeal, ordering::MonomialOrdering)

Compute a standard basis of `I` for the monomial ordering `ordering`.

**Note:** Since there is no general notion of complete reduction for 
non-global orderings, this option is not available for this command;
instead, use `groebner_basis` directly. 

# Examples
```jldoctest
julia> R,(x,y) = PolynomialRing(QQ, ["x","y"])
(Multivariate Polynomial Ring in x, y over Rational Field, fmpq_mpoly[x, y])

julia> I = ideal([x*(x+1), x^2-y^2+(x-2)*y])
ideal(x^2 + x, x^2 + x*y - y^2 - 2*y)

julia> std_basis(I, negdegrevlex(gens(R)))
2-element Vector{fmpq_mpoly}:
 x
 y
```
"""
function std_basis(I::MPolyIdeal, ordering::MonomialOrdering, complete_reduction::Bool = false, return_vector::Bool = true)
  complete_reduction && @assert is_global(ordering)
  if !haskey(I.gb, ordering)
    GB = _compute_std_basis(I.gens, ordering, complete_reduction)
    I.gb[ordering] = GB
  end
  return return_vector ? collect(I.gb[ordering]) : I.gb[ordering]
end

@doc Markdown.doc"""
    function groebner_basis(I::MPolyIdeal;
      ordering::MonomialOrdering = default_ordering(base_ring(I)),
      complete_reduction::Bool = false)

Given an ideal `I` and optional parameters monomial ordering `ordering` and `complete_reduction`,
compute a Groebner basis (if `complete_reduction = true` the reduced Groebner basis) of `I`
w.r.t. the given monomial ordering `ordering` (as default `degree reverse lexicographical`).

# Examples
```jldoctest
julia> R, (x, y) = PolynomialRing(QQ, ["x", "y"])
(Multivariate Polynomial Ring in x, y over Rational Field, fmpq_mpoly[x, y])

julia> I = ideal([x*y-3*x,y^3-2*x^2*y])
ideal(x*y - 3*x, -2*x^2*y + y^3)

julia> H = groebner_basis(I, ordering=lex(gens(R)))
3-element Vector{fmpq_mpoly}:
 y^4 - 3*y^3
 x*y - 3*x
 6*x^2 - y^3
```
"""
function groebner_basis(I::MPolyIdeal; ordering::MonomialOrdering = default_ordering(base_ring(I)), complete_reduction::Bool=false, return_vector::Bool = true)
    is_global(ordering) || error("Ordering must be global")
    return std_basis(I, ordering, complete_reduction, return_vector)
end

@doc Markdown.doc"""
    groebner_basis_with_transform(B::IdealGens, ordering::MonomialOrdering, complete_reduction::Bool = false)

**Note**: Internal function, subject to change, do not use.

Given an `IdealGens` `B` and optional parameters `ordering` for a monomial ordering and `complete_reduction`
this function computes a Groebner basis (if `complete_reduction = true` the reduced Groebner basis) of the
ideal spanned by the elements in `B` w.r.t. the given monomial ordering `ordering` and the transformation matrix from the ideal to the Groebner basis. Return value is a IdealGens together with a map.

# Examples
```jldoctest
julia> R, (x, y) = PolynomialRing(QQ, ["x", "y"])
(Multivariate Polynomial Ring in x, y over Rational Field, fmpq_mpoly[x, y])

julia> A = Oscar.IdealGens([x*y-3*x,y^3-2*x^2*y])
Oscar.IdealGens{fmpq_mpoly}(Multivariate Polynomial Ring in x, y over Rational Field, fmpq_mpoly[x*y - 3*x, -2*x^2*y + y^3], #undef, #undef, false, #undef, true)

julia> B,m = Oscar.groebner_basis_with_transform(A, degrevlex(gens(R)))
(Oscar.IdealGens{fmpq_mpoly}(Multivariate Polynomial Ring in x, y over Rational Field, #undef, Singular Polynomial Ring (QQ),(x,y),(dp(2),C), Singular ideal over Singular Polynomial Ring (QQ),(x,y),(dp(2),C) with generators (x*y - 3*x, y^3 - 6*x^2, 6*x^3 - 27*x), false, #undef, true), [1 2*x -2*x^2+y^2+3*y+9; 0 1 -x])
```
"""
function groebner_basis_with_transform(B::IdealGens, ordering::MonomialOrdering, complete_reduction::Bool = false)
   if !isdefined(B, :ordering)
      singular_assure(B, ordering)
   elseif ordering != B.ordering
     R = singular_poly_ring(B.Ox, ordering)
     i = Singular.Ideal(R, [R(x) for x = B])
     i, m = Singular.lift_std(i, complete_reduction = complete_reduction)
     return IdealGens(B.Ox, i), map_entries(x->B.Ox(x), m)
   end

   if !isdefined(B, :S)
     B.S = Singular.Ideal(B.Sx, [B.Sx(x) for x = B.O])
   end

   i, m = Singular.lift_std(B.S, complete_reduction = complete_reduction)
   return IdealGens(B.Ox, i), map_entries(x->B.Ox(x), m)
 end

@doc Markdown.doc"""
    groebner_basis_with_transformation_matrix(I::MPolyIdeal; ordering::MonomialOrdering = default_ordering(base_ring(I)), complete_reduction::Bool=false)

Return a pair `G, m` where `G` is a Groebner basis of the ideal `I` with respect to the
monomial ordering `ordering` (as default degree reverse lexicographical), and `m` is a transformation matrix from
gens(I)` to `G`. If complete_reduction`is set to `true` (as default 'false') then `G` will be the reduced Groebner basis.

# Examples
```jldoctest
julia> R,(x,y) = PolynomialRing(QQ,["x","y"])
(Multivariate Polynomial Ring in x, y over Rational Field, fmpq_mpoly[x, y])

julia> I = ideal([x*y^2-1,x^3+y^2+x*y])
ideal(x*y^2 - 1, x^3 + x*y + y^2)

julia> G,m = groebner_basis_with_transformation_matrix(I)
(fmpq_mpoly[x*y^2 - 1, x^3 + x*y + y^2, x^2 + y^4 + y], [1 0 -x^2-y; 0 1 y^2])

julia> gens(I)*m == G
true

```
"""
function groebner_basis_with_transformation_matrix(I::MPolyIdeal; ordering::MonomialOrdering = default_ordering(base_ring(I)), complete_reduction::Bool = false)
   G, m = groebner_basis_with_transform(I.gens, ordering, complete_reduction)
   I.gb[ordering]  = G
   return collect(G), m
 end

# syzygies #######################################################
@doc Markdown.doc"""
    syzygy_generators(a::Vector{<:MPolyElem})

Return generators for the syzygies on the given polynomials.

# Examples
```jldoctest
julia> R, (x, y) = PolynomialRing(QQ, ["x", "y"])
(Multivariate Polynomial Ring in x, y over Rational Field, fmpq_mpoly[x, y])

julia> S = syzygy_generators([x^3+y+2,x*y^2-13*x^2,y-14])
3-element Vector{FreeModElem{fmpq_mpoly}}:
 (-y + 14)*e[2] + (-13*x^2 + x*y^2)*e[3]
 (-169*y + 2366)*e[1] + (-13*x*y + 182*x - 196*y + 2744)*e[2] + (13*x^2*y^2 - 2548*x^2 + 196*x*y^2 + 169*y + 338)*e[3]
 (-13*x^2 + 196*x)*e[1] + (-x^3 - 16)*e[2] + (x^4*y + 14*x^4 + 13*x^2 + 16*x*y + 28*x)*e[3]
```
"""
function syzygy_generators(a::Vector{<:MPolyElem})
  I = ideal(a)
  singular_assure(I)
  s = Singular.syz(I.gens.S)
  F = free_module(parent(a[1]), length(a))
  @assert rank(s) == length(a)
  return [F(s[i]) for i=1:Singular.ngens(s)]
end

# leading ideal #######################################################
@doc Markdown.doc"""
    leading_ideal(g::Vector{T}; ordering::MonomialOrdering) where { T <: MPolyElem }

Return the ideal generated by the leading monomials of the given polynomials
w.r.t. the given monomial ordering.

# Examples
```jldoctest
julia> R, (x, y) = PolynomialRing(QQ, ["x", "y"])
(Multivariate Polynomial Ring in x, y over Rational Field, fmpq_mpoly[x, y])

julia> L = leading_ideal([x*y^2-3*x, x^3-14*y^5], ordering=degrevlex(gens(R)))
ideal(x*y^2, y^5)

julia> L = leading_ideal([x*y^2-3*x, x^3-14*y^5], ordering=lex(gens(R)))
ideal(x*y^2, x^3)
```
"""
function leading_ideal(g::Vector{T}; ordering::MonomialOrdering) where { T <: MPolyElem }
    return ideal(parent(g[1]), [first(monomials(f, ordering)) for f in g])
end


@doc Markdown.doc"""
    leading_ideal(I::MPolyIdeal; ordering::MonomialOrdering)

Given a multivariate polynomial ideal `Ì` this function returns the
leading ideal for `I`. This is done w.r.t. the given monomial ordering.

# Examples
```jldoctest
julia> R, (x, y) = PolynomialRing(QQ, ["x", "y"])
(Multivariate Polynomial Ring in x, y over Rational Field, fmpq_mpoly[x, y])

julia> I = ideal(R,[x*y^2-3*x, x^3-14*y^5])
ideal(x*y^2 - 3*x, x^3 - 14*y^5)

julia> L = leading_ideal(I, ordering=degrevlex(gens(R)))
ideal(x*y^2, x^4, y^5)

julia> L = leading_ideal(I, ordering=lex(gens(R)))
ideal(y^7, x*y^2, x^3)
```
"""
function leading_ideal(I::MPolyIdeal; ordering::MonomialOrdering)
  G = groebner_basis(I, ordering=ordering)
  return ideal(base_ring(I), [first(monomials(g, ordering)) for g in G])
end

@doc Markdown.doc"""
    normal_form_internal(I::Singular.sideal, J::MPolyIdeal)

**Note**: Internal function, subject to change, do not use.

Compute the normal form of the generators `gens(I)` of the ideal `I` w.r.t. a
Groebner basis of `J`.

CAVEAT: This computation needs a Groebner basis of `J`. If this Groebner basis
is not available, one is computed automatically. This may take some time.

# Examples
```jldoctest
julia> R,(a,b,c) = PolynomialRing(QQ,["a","b","c"])
(Multivariate Polynomial Ring in a, b, c over Rational Field, fmpq_mpoly[a, b, c])

julia> J = ideal(R,[-1+c+b,-1+b+c*a+2*a*b])
ideal(b + c - 1, 2*a*b + a*c + b - 1)

julia> groebner_basis(J)
2-element Vector{fmpq_mpoly}:
 b + c - 1
 a*c - 2*a + c

julia> SR = singular_poly_ring(base_ring(J))
Singular Polynomial Ring (QQ),(a,b,c),(dp(3),C)

julia> I = Singular.Ideal(SR,[SR(-1+c+b+a^3),SR(-1+b+c*a+2*a^3),SR(5+c*b+c^2*a)])
Singular ideal over Singular Polynomial Ring (QQ),(a,b,c),(dp(3),C) with generators (a^3 + b + c - 1, 2*a^3 + a*c + b - 1, a*c^2 + b*c + 5)

julia> Oscar.normal_form_internal(I,J)
3-element Vector{fmpq_mpoly}:
 a^3
 2*a^3 + 2*a - 2*c
 4*a - 2*c^2 - c + 5
```
"""
function normal_form_internal(I::Singular.sideal, J::MPolyIdeal)
  groebner_assure(J)
  G = collect(values(J.gb))[1]
  singular_assure(G)
  K = ideal(base_ring(J), reduce(I, G.S))
  return [J.gens.Ox(x) for x = gens(K.gens.S)]
end

@doc Markdown.doc"""
    normal_form(f::T, J::MPolyIdeal) where { T <: MPolyElem }

Compute the normal form of the polynomial `f` w.r.t. a
Groebner basis of `J`.

CAVEAT: This computation needs a Groebner basis of `J`. If this Groebner basis
is not available, one is computed automatically. This may take some time.

# Examples
```jldoctest
julia> R,(a,b,c) = PolynomialRing(QQ,["a","b","c"])
(Multivariate Polynomial Ring in a, b, c over Rational Field, fmpq_mpoly[a, b, c])

julia> J = ideal(R,[-1+c+b,-1+b+c*a+2*a*b])
ideal(b + c - 1, 2*a*b + a*c + b - 1)

julia> groebner_basis(J)
2-element Vector{fmpq_mpoly}:
 b + c - 1
 a*c - 2*a + c

julia> normal_form(-1+c+b+a^3, J)
a^3
```
"""
function normal_form(f::T, J::MPolyIdeal) where { T <: MPolyElem }
    singular_assure(J)
    I = Singular.Ideal(J.gens.Sx, J.gens.Sx(f))
    N = normal_form_internal(I, J)
    return N[1]
end

@doc Markdown.doc"""
    normal_form(A::Vector{T}, J::MPolyIdeal) where { T <: MPolyElem }

Compute the normal form of the elements of the array `A` w.r.t. a
Groebner basis of `J`.

CAVEAT: This computation needs a Groebner basis of `J`. If this Groebner basis
is not available, one is computed automatically. This may take some time.

# Examples
```jldoctest
julia> R,(a,b,c) = PolynomialRing(QQ,["a","b","c"])
(Multivariate Polynomial Ring in a, b, c over Rational Field, fmpq_mpoly[a, b, c])

julia> A = [-1+c+b+a^3,-1+b+c*a+2*a^3,5+c*b+c^2*a]
3-element Vector{fmpq_mpoly}:
 a^3 + b + c - 1
 2*a^3 + a*c + b - 1
 a*c^2 + b*c + 5

julia> J = ideal(R,[-1+c+b,-1+b+c*a+2*a*b])
ideal(b + c - 1, 2*a*b + a*c + b - 1)

julia> groebner_basis(J)
2-element Vector{fmpq_mpoly}:
 b + c - 1
 a*c - 2*a + c

julia> normal_form(A, J)
3-element Vector{fmpq_mpoly}:
 a^3
 2*a^3 + 2*a - 2*c
 4*a - 2*c^2 - c + 5
```
"""
function normal_form(A::Vector{T}, J::MPolyIdeal) where { T <: MPolyElem }
    singular_assure(J)
    I = Singular.Ideal(J.gens.Sx, [J.gens.Sx(x) for x in A])
    normal_form_internal(I, J)
end

function normal_form(f::MPolyElem, J::MPolyIdeal, o::MonomialOrdering)
  stdJ = std_basis(J, o, false)
  stdJ = J.gb[o]
  Sx = stdJ.Sx
  Ox = parent(f)
  I = Singular.Ideal(Sx, Sx(f))
  return Ox(gens(Singular.reduce(I, stdJ.S))[1])
end<|MERGE_RESOLUTION|>--- conflicted
+++ resolved
@@ -45,13 +45,8 @@
 end
 
 @doc Markdown.doc"""
-<<<<<<< HEAD
-    _compute_groebner_basis(B::IdealGens, ordering::MonomialOrdering,
-                            complete_reduction::Bool = false, enforce_global_ordering::Bool = true)
-=======
     _compute_std_basis(B::IdealGens, ordering::MonomialOrdering,
                             complete_reduction::Bool = false)
->>>>>>> 3283703c
 
 **Note**: Internal function, subject to change, do not use.
 
@@ -68,19 +63,11 @@
 julia> A = Oscar.IdealGens([x*y-3*x,y^3-2*x^2*y])
 Oscar.IdealGens{fmpq_mpoly}(Multivariate Polynomial Ring in x, y over Rational Field, fmpq_mpoly[x*y - 3*x, -2*x^2*y + y^3], #undef, #undef, false, #undef, true)
 
-<<<<<<< HEAD
-julia> B = Oscar._compute_groebner_basis(A, degrevlex(gens(R)))
-Oscar.IdealGens{fmpq_mpoly}(Multivariate Polynomial Ring in x, y over Rational Field, #undef, Singular Polynomial Ring (QQ),(x,y),(dp(2),C), Singular ideal over Singular Polynomial Ring (QQ),(x,y),(dp(2),C) with generators (x*y - 3*x, y^3 - 6*x^2, 2*x^3 - 9*x), true, #undef, true)
-```
-"""
-function _compute_groebner_basis(B::IdealGens, ordering::MonomialOrdering, complete_reduction::Bool = false, enforce_global_ordering::Bool = true)
-=======
 julia> B = Oscar._compute_std_basis(A, degrevlex(gens(R)))
 Oscar.IdealGens{fmpq_mpoly}(Multivariate Polynomial Ring in x, y over Rational Field, #undef, Singular Polynomial Ring (QQ),(x,y),(dp(2),C), Singular ideal over Singular Polynomial Ring (QQ),(x,y),(dp(2),C) with generators (x*y - 3*x, y^3 - 6*x^2, 2*x^3 - 9*x), true, #undef, true)
 ```
 """
 function _compute_std_basis(B::IdealGens, ordering::MonomialOrdering, complete_reduction::Bool = false)
->>>>>>> 3283703c
    singular_assure(B, ordering)
    R = B.Sx
    I  = Singular.Ideal(R, gens(B.S)...)
